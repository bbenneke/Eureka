#! /usr/bin/env python

# Eureka! Stage 3 reduction pipeline

# Proposed Steps
# --------------
# 1.  Read in all data frames and header info from Stage 2 data products DONE
# 2.  Record JD and other relevant header information DONE
# 3.  Apply light-time correction (if necessary) DONE
# 4.  Calculate trace and 1D+2D wavelength solutions (if necessary)
# 5.  Make flats, apply flat field correction (Stage 2)
# 6.  Manually mask regions DONE
# 7.  Compute difference frames OR slopes (Stage 1)
# 8.  Perform outlier rejection of BG region DONE
# 9.  Background subtraction DONE
# 10. Compute 2D drift, apply rough (integer-pixel) correction
# 11. Full-frame outlier rejection for time-series stack of NDRs
# 12. Apply sub-pixel 2D drift correction
# 13. Extract spectrum through summation DONE
# 14. Compute median frame DONE
# 15. Optimal spectral extraction DONE
# 16. Save Stage 3 data products
# 17. Produce plots DONE


import os, glob
import time as time_pkg
import numpy as np
import astraeus.xarrayIO as xrio
from astropy.io import fits
from tqdm import tqdm
from . import optspex
from . import plots_s3, source_pos
from . import background as bg
from . import bright2flux as b2f
from ..lib import sort_nicely as sn
from ..lib import logedit
from ..lib import readECF
from ..lib import manageevent as me
from ..lib import astropytable
from ..lib import util

class MetaClass:
    '''A class to hold Eureka! metadata.
    '''

    def __init__(self):
        return


<<<<<<< HEAD
def reduce(eventlabel, ecf_path='./', s2_meta=None):
=======
class DataClass:
    '''A class to hold Eureka! image data.
    '''

    def __init__(self):
        return


def reduce(eventlabel, ecf_path=None, s2_meta=None):
>>>>>>> 53620f6f
    '''Reduces data images and calculates optimal spectra.

    Parameters
    ----------
    eventlabel : str
        The unique identifier for these data.
    ecf_path : str, optional
        The absolute or relative path to where ecfs are stored. Defaults to None which resolves to './'.
    s2_meta : MetaClass, optional
        The metadata object from Eureka!'s S2 step (if running S2 and S3 sequentially). Defaults to None.

    Returns
    -------
    meta:   MetaClass
        The metadata object with attributes added by S3.

    Notes
    -------
    History:

    - May 2021 Kevin Stevenson
        Initial version
    - October 2021 Taylor Bell
        Updated to allow for inputs from S2
    '''

    # Load Eureka! control file and store values in Event object
    ecffile = 'S3_' + eventlabel + '.ecf'
    meta = readECF.MetaClass(ecf_path, ecffile)
    meta.eventlabel = eventlabel

    if s2_meta is None:
        # Locate the old MetaClass savefile, and load new ECF into that old MetaClass
        s2_meta, meta.inputdir, meta.inputdir_raw = me.findevent(meta, 'S2', allowFail=True)
    else:
        # Running these stages sequentially, so can safely assume the path hasn't changed
        meta.inputdir = s2_meta.outputdir
        meta.inputdir_raw = meta.inputdir[len(meta.topdir):]
    
    if s2_meta is None:
        # Attempt to find subdirectory containing S2 FITS files
        meta = util.find_fits(meta)    
    else:
        meta = me.mergeevents(meta, s2_meta)

    # check for range of spectral apertures
    if isinstance(meta.spec_hw, list):
        meta.spec_hw_range = range(meta.spec_hw[0], meta.spec_hw[1]+meta.spec_hw[2], meta.spec_hw[2])
    else:
        meta.spec_hw_range = [meta.spec_hw]

    #check for range of background apertures
    if isinstance(meta.bg_hw, list):
        meta.bg_hw_range = range(meta.bg_hw[0], meta.bg_hw[1]+meta.bg_hw[2], meta.bg_hw[2])
    else:
        meta.bg_hw_range = [meta.bg_hw]

    # create directories to store data
    meta.run_s3 = None # Used to make sure we're always looking at the right run for each aperture/annulus pair
    for spec_hw_val in meta.spec_hw_range:

        for bg_hw_val in meta.bg_hw_range:

            meta.eventlabel = eventlabel

            meta.run_s3 = util.makedirectory(meta, 'S3', meta.run_s3, ap=spec_hw_val, bg=bg_hw_val)

    # begin process
    for spec_hw_val in meta.spec_hw_range:

        for bg_hw_val in meta.bg_hw_range:

            t0 = time_pkg.time()

            meta.spec_hw = spec_hw_val
            meta.bg_hw = bg_hw_val

            meta.outputdir = util.pathdirectory(meta, 'S3', meta.run_s3, ap=spec_hw_val, bg=bg_hw_val)

            event_ap_bg = meta.eventlabel + "_ap" + str(spec_hw_val) + '_bg' + str(bg_hw_val)

            # Open new log file
            meta.s3_logname = meta.outputdir + 'S3_' + event_ap_bg + ".log"
            if s2_meta is not None:
                log = logedit.Logedit(meta.s3_logname, read=s2_meta.s2_logname)
            else:
                log = logedit.Logedit(meta.s3_logname)
            log.writelog("\nStarting Stage 3 Reduction\n")
            log.writelog(f"Input directory: {meta.inputdir}")
            log.writelog(f"Output directory: {meta.outputdir}")
            log.writelog("Using ap=" + str(spec_hw_val) + ", bg=" + str(bg_hw_val))

            # Copy ecf
            log.writelog('Copying S3 control file', mute=(not meta.verbose))
            meta.copy_ecf()

            # Create list of file segments
            meta = util.readfiles(meta)
            meta.num_data_files = len(meta.segment_list)
            if meta.num_data_files==0:
                log.writelog(f'Unable to find any "{meta.suffix}.fits" files in the inputdir: \n"{meta.inputdir}"!', mute=True)
                raise AssertionError(f'Unable to find any "{meta.suffix}.fits" files in the inputdir: \n"{meta.inputdir}"!')
            else:
                log.writelog(f'\nFound {meta.num_data_files} data file(s) ending in {meta.suffix}.fits', mute=(not meta.verbose))

            with fits.open(meta.segment_list[-1]) as hdulist:
                # Figure out which instrument we are using
                meta.inst = hdulist[0].header['INSTRUME'].lower()
            # Load instrument module
            if meta.inst == 'miri':
                from . import miri as inst
            elif meta.inst == 'nircam':
                from . import nircam as inst
            elif meta.inst == 'nirspec':
                from . import nirspec as inst
                log.writelog('WARNING: Are you using real JWST data? If so, you should edit the flag_bg() function in nirspec.py and look at Issue #193 on Github!')
            elif meta.inst == 'niriss':
                raise ValueError('NIRISS observations are currently unsupported!')
            elif meta.inst == 'wfc3':
                from . import wfc3 as inst
                meta, log = inst.preparation_step(meta, log)
            else:
                raise ValueError('Unknown instrument {}'.format(meta.inst))

            datasets = []
            # Loop over each segment
            # Only reduce the last segment/file if testing_S3 is set to True in ecf
            if meta.testing_S3:
                istart = meta.num_data_files - 1
            else:
                istart = 0
            for m in range(istart, meta.num_data_files):
                # Initialize data object
                data = xrio.makeDataset()

                # Keep track if this is the first file - otherwise MIRI will keep swapping x and y windows
                if m==istart and meta.spec_hw==meta.spec_hw_range[0] and meta.bg_hw==meta.bg_hw_range[0]:
                    meta.firstFile = True
                else:
                    meta.firstFile = False
                # Report progress
                if meta.verbose:
                    log.writelog(f'Reading file {m + 1} of {meta.num_data_files}')
                else:
                    log.writelog(f'Reading file {m + 1} of {meta.num_data_files}', end='\r')

                # Read in data frame and header
                data, meta = inst.read(meta.segment_list[m], data, meta)

                # Get number of integrations and frame dimensions
                meta.n_int, meta.ny, meta.nx = data.flux.shape
                if meta.testing_S3:
                    # Only process the last 5 integrations when testing
                    meta.int_start = np.max((0,meta.n_int-5))
                else:
                    meta.int_start = 0

                # Trim data to subarray region of interest
                # Dataset object no longer contains untrimmed data
                data, meta = util.trim(data, meta)

                # Locate source postion
                meta.src_ypos = source_pos.source_pos(data, meta, m,
                                    header=('SRCYPOS' in data.attrs['shdr']))
                log.writelog(f'  Source position on detector is row {meta.src_ypos}.', mute=(not meta.verbose))

                # Compute 1D wavelength solution
                if 'wave_2d' in data:
                    data['wave_1d'] = (['x'], data.wave_2d[meta.src_ypos].values)
                    data['wave_1d'].attrs['wave_units'] = data.wave_2d.attrs['wave_units']

                # Convert flux units to electrons (eg. MJy/sr -> DN -> Electrons)
                data, meta = b2f.convert_to_e(data, meta, log)

                # Compute median frame
                data['medflux'] = (['y','x'], np.median(data.flux.values, axis=0))
                data['medflux'].attrs['flux_units'] = data.flux.attrs['flux_units']

                # Create bad pixel mask (1 = good, 0 = bad)
                # FINDME: Will want to use DQ array in the future to flag certain pixels
                data['mask'] = (['time','y','x'], np.ones(data.flux.shape, dtype=bool))

                # Check if arrays have NaNs
                data['mask'] = util.check_nans(data['flux'], data['mask'], log, name='FLUX')
                data['mask'] = util.check_nans(data['err'], data['mask'], log, name='ERR')
                data['mask'] = util.check_nans(data['v0'], data['mask'], log, name='V0')

                # Manually mask regions [colstart, colend, rowstart, rowend]
                if hasattr(meta, 'manmask'):
                    log.writelog("  Masking manually identified bad pixels", mute=(not meta.verbose))
                    for i in range(len(meta.manmask)):
                        colstart, colend, rowstart, rowend = meta.manmask[i]
                        data['mask'][rowstart:rowend, colstart:colend] = 0

                # Perform outlier rejection of sky background along time axis
                log.writelog('  Performing background outlier rejection', mute=(not meta.verbose))
                meta.bg_y2 = int(meta.src_ypos + bg_hw_val)
                meta.bg_y1 = int(meta.src_ypos - bg_hw_val)
                data = inst.flag_bg(data, meta)

                data = bg.BGsubtraction(data, meta, log, meta.isplots_S3)

                if meta.isplots_S3 >= 3:
                    log.writelog('  Creating figures for background subtraction', mute=(not meta.verbose))
                    iterfn = range(meta.int_start,meta.n_int)
                    if meta.verbose:
                        iterfn = tqdm(iterfn)
                    for n in iterfn:
                        # make image+background plots
                        plots_s3.image_and_background(data, meta, n, m)

                # Calulate and correct for 2D drift
                if hasattr(inst, 'correct_drift2D'):
                    log.writelog('  Correcting for 2D drift', mute=(not meta.verbose))
                    inst.correct_drift2D(data, meta, m)

                # Select only aperture region
                ap_y1 = int(meta.src_ypos - spec_hw_val)
                ap_y2 = int(meta.src_ypos + spec_hw_val)
                apdata  = data.flux[:, ap_y1:ap_y2].values
                aperr   = data.err[:, ap_y1:ap_y2].values
                apmask  = data.mask[:, ap_y1:ap_y2].values
                apbg    = data.bg[:, ap_y1:ap_y2].values
                apv0    = data.v0[:, ap_y1:ap_y2].values
                # Compute median frame
                medapdata  = np.median(apdata, axis=0)

                # Extract standard spectrum and its variance
                data['stdspec'] = (['time','x'], np.sum(apdata, axis=1))
                data['stdvar'] = (['time','x'], np.sum(aperr ** 2, axis=1))
                data['stdspec'].attrs['flux_units'] = data.flux.attrs['flux_units']
                data['stdspec'].attrs['time_units'] = data.flux.attrs['time_units']
                data['stdvar'].attrs['flux_units'] = data.flux.attrs['flux_units']
                data['stdvar'].attrs['time_units'] = data.flux.attrs['time_units']
                # FINDME: stdvar >> stdspec, which is a problem

                # Extract optimal spectrum with uncertainties
                log.writelog("  Performing optimal spectral extraction", mute=(not meta.verbose))
                data['optspec'] = (['time','x'], np.zeros(data.stdspec.shape))
                data['opterr']  = (['time','x'], np.zeros(data.stdspec.shape))
                data['optspec'].attrs['flux_units'] = data.flux.attrs['flux_units']
                data['optspec'].attrs['time_units'] = data.flux.attrs['time_units']
                data['opterr'].attrs['flux_units'] = data.flux.attrs['flux_units']
                data['opterr'].attrs['time_units'] = data.flux.attrs['time_units']

                gain = 1  # Already converted DN to electrons, so gain = 1 for optspex
                intstart = data.attrs['intstart']
                iterfn = range(meta.int_start,meta.n_int)
                if meta.verbose:
                    iterfn = tqdm(iterfn)
                for n in iterfn:
                    data['optspec'][n], data['opterr'][n], mask = optspex.optimize(meta, apdata[n], apmask[n], apbg[n],
                                                                             data.stdspec[n].values, gain, apv0[n],
                                                                             p5thresh=meta.p5thresh, p7thresh=meta.p7thresh,
                                                                             fittype=meta.fittype, window_len=meta.window_len,
                                                                             deg=meta.prof_deg, n=intstart + n,
                                                                             isplots=meta.isplots_S3, meddata=medapdata)

                #Mask out NaNs and Infs
                optspec_ma = np.ma.masked_invalid(data.optspec.values)
                opterr_ma = np.ma.masked_invalid(data.opterr.values)
                optmask = np.logical_or(np.ma.getmaskarray(optspec_ma), np.ma.getmaskarray(opterr_ma))
                data['optmask'] = (['time','x'], optmask)
                # data['optspec'] = np.ma.masked_where(mask, data.optspec)
                # data['opterr'] = np.ma.masked_where(mask, data.opterr)

                # Plot results
                if meta.isplots_S3 >= 3:
                    log.writelog('  Creating figures for optimal spectral extraction', mute=(not meta.verbose))
                    iterfn = range(meta.int_start,meta.n_int)
                    if meta.verbose:
                        iterfn = tqdm(iterfn)
                    for n in iterfn:
                        # make optimal spectrum plot
                        plots_s3.optimal_spectrum(data, meta, n, m)

                if meta.save_output == True:
                    # Save flux data from current segment
                    filename_xr = meta.outputdir + 'S3_' + event_ap_bg + "_FluxData_seg" + str(m+1).zfill(4) + ".h5"
                    success = xrio.writeXR(filename_xr, data, verbose=False, append=False)
                    if success == 0:
                        del(data.attrs['filename'])
                        del(data.attrs['mhdr'])
                        del(data.attrs['shdr'])
                        success = xrio.writeXR(filename_xr, data, verbose=meta.verbose, append=False)

                # Remove large 3D arrays from Dataset
                del(data['flux'], data['err'], data['dq'], data['v0'], data['bg'],
                    data['mask'], data.attrs['intstart'], data.attrs['intend'])

                # Append results for future concatenation
                datasets.append(data)

            if meta.inst == 'wfc3':
                # WFC3 needs a conclusion step to convert lists into arrays before saving
                meta, log = inst.conclusion_step(meta, log)

            # Concatenate results along time axis (default)
            spec = xrio.concat(datasets)

            # Calculate total time
            total = (time_pkg.time() - t0) / 60.
            log.writelog('\nTotal time (min): ' + str(np.round(total, 2)))

            # Save Dataset object containing time-series of 1D spectra
            meta.filename_S3_SpecData = meta.outputdir + 'S3_' + event_ap_bg + "_SpecData.h5"
            success = xrio.writeXR(meta.filename_S3_SpecData, spec, verbose=True)

            # Compute MAD value
            meta.mad_s3 = util.get_mad(meta, spec.wave_1d, spec.optspec)
            log.writelog("Stage 3 MAD = " + str(np.round(meta.mad_s3, 2).astype(int)) + " ppm")

            if meta.isplots_S3 >= 1:
                log.writelog('Generating figure')
                # 2D light curve without drift correction
                plots_s3.lc_nodriftcorr(meta, spec.wave_1d, spec.optspec)

            # Save results
            if meta.save_output == True:
                log.writelog('Saving Metadata')
                me.saveevent(meta, meta.outputdir + 'S3_' + event_ap_bg + "_Meta_Save", save=[])

            log.closelog()

<<<<<<< HEAD
    return spec, meta

def read_s2_meta(meta):
    '''Loads in an S2 meta file.

    Parameters
    ----------
    meta:    MetaClass
        The new meta object for the current S3 processing.

    Returns
    -------
    s2_meta:   MetaClass
        The S2 metadata object.

    Notes
    -------
    History:

    - March 2022 Taylor Bell
        Initial version.
    '''
    # Search for the S2 output metadata in the inputdir provided in
    # First just check the specific inputdir folder
    rootdir = os.path.join(meta.topdir, *meta.inputdir.split(os.sep))
    if rootdir[-1]!='/':
        rootdir += '/'
    fnames = glob.glob(rootdir+'S2_'+meta.eventlabel+'*_Meta_Save.dat')
    if len(fnames)==0:
        # There were no metadata files in that folder, so let's see if there are in children folders
        fnames = glob.glob(rootdir+'**/S2_'+meta.eventlabel+'*_Meta_Save.dat', recursive=True)
        fnames = sn.sort_nicely(fnames)

    if len(fnames)>=1:
        # get the folder with the latest modified time
        fname = max(fnames, key=os.path.getmtime)

    if len(fnames)==0:
        # There may be no metafiles in the inputdir - raise an error and give a helpful message
        print('WARNING: Unable to find an output metadata file from Eureka!\'s S2 step '
                +'in the inputdir: \n"{}"!\n'.format(meta.inputdir)
                +'Assuming this S2 data was produced by the JWST pipeline instead.')
        return None
    elif len(fnames)>1:
        # There may be multiple runs - use the most recent but warn the user
        print('WARNING: There are multiple metadata save files in your inputdir: \n"{}"\n'.format(rootdir)
                +'Using the metadata file: \n{}\n'.format(fname)
                +'and will consider aperture ranges listed there. If this metadata file is not a part\n'
                +'of the run you intended, please provide a more precise folder for the metadata file.')

    fname = fname[:-4] # Strip off the .dat ending

    s2_meta = me.loadevent(fname)

    # Code to not break backwards compatibility with old MetaClass save files but also use the new MetaClass going forwards
    s2_meta = readECF.MetaClass(**s2_meta.__dict__)

    return s2_meta

def load_general_s2_meta_info(meta, ecf_path, s2_meta):
    '''Loads in the S2 meta save file and adds in attributes from the S3 ECF.

    Parameters
    ----------
    meta:    MetaClass
        The new meta object for the current S3 processing.
    ecf_path:
        The absolute path to where the S3 ECF is stored.

    Returns
    -------
    meta:   MetaClass
        The S2 metadata object with attributes added by S3.

    Notes
    -------
    History:

    - March 2022 Taylor Bell
        Initial version.
    '''
    # Need to remove the topdir from the outputdir
    s2_outputdir = s2_meta.outputdir[len(meta.topdir):]
    if s2_outputdir[0]=='/':
        s2_outputdir = s2_outputdir[1:]
    if s2_outputdir[-1]!='/':
        s2_outputdir += '/'
    s2_topdir = s2_meta.topdir

    # Load S3 Eureka! control file and store values in the S2 metadata object
    ecffile = 'S3_' + meta.eventlabel + '.ecf'
    meta = s2_meta
    meta.read(ecf_path, ecffile)

    # Overwrite the inputdir with the exact output directory from S2
    meta.inputdir = os.path.join(s2_topdir, s2_outputdir)
    meta.old_datetime = meta.datetime # Capture the date that the S2 data was made (to figure out it's foldername)
    meta.datetime = None # Reset the datetime in case we're running this on a different day
    meta.inputdir_raw = s2_outputdir
    meta.outputdir_raw = meta.outputdir

=======
>>>>>>> 53620f6f
    return meta<|MERGE_RESOLUTION|>--- conflicted
+++ resolved
@@ -47,20 +47,7 @@
     def __init__(self):
         return
 
-
-<<<<<<< HEAD
-def reduce(eventlabel, ecf_path='./', s2_meta=None):
-=======
-class DataClass:
-    '''A class to hold Eureka! image data.
-    '''
-
-    def __init__(self):
-        return
-
-
 def reduce(eventlabel, ecf_path=None, s2_meta=None):
->>>>>>> 53620f6f
     '''Reduces data images and calculates optimal spectra.
 
     Parameters
@@ -385,108 +372,4 @@
 
             log.closelog()
 
-<<<<<<< HEAD
-    return spec, meta
-
-def read_s2_meta(meta):
-    '''Loads in an S2 meta file.
-
-    Parameters
-    ----------
-    meta:    MetaClass
-        The new meta object for the current S3 processing.
-
-    Returns
-    -------
-    s2_meta:   MetaClass
-        The S2 metadata object.
-
-    Notes
-    -------
-    History:
-
-    - March 2022 Taylor Bell
-        Initial version.
-    '''
-    # Search for the S2 output metadata in the inputdir provided in
-    # First just check the specific inputdir folder
-    rootdir = os.path.join(meta.topdir, *meta.inputdir.split(os.sep))
-    if rootdir[-1]!='/':
-        rootdir += '/'
-    fnames = glob.glob(rootdir+'S2_'+meta.eventlabel+'*_Meta_Save.dat')
-    if len(fnames)==0:
-        # There were no metadata files in that folder, so let's see if there are in children folders
-        fnames = glob.glob(rootdir+'**/S2_'+meta.eventlabel+'*_Meta_Save.dat', recursive=True)
-        fnames = sn.sort_nicely(fnames)
-
-    if len(fnames)>=1:
-        # get the folder with the latest modified time
-        fname = max(fnames, key=os.path.getmtime)
-
-    if len(fnames)==0:
-        # There may be no metafiles in the inputdir - raise an error and give a helpful message
-        print('WARNING: Unable to find an output metadata file from Eureka!\'s S2 step '
-                +'in the inputdir: \n"{}"!\n'.format(meta.inputdir)
-                +'Assuming this S2 data was produced by the JWST pipeline instead.')
-        return None
-    elif len(fnames)>1:
-        # There may be multiple runs - use the most recent but warn the user
-        print('WARNING: There are multiple metadata save files in your inputdir: \n"{}"\n'.format(rootdir)
-                +'Using the metadata file: \n{}\n'.format(fname)
-                +'and will consider aperture ranges listed there. If this metadata file is not a part\n'
-                +'of the run you intended, please provide a more precise folder for the metadata file.')
-
-    fname = fname[:-4] # Strip off the .dat ending
-
-    s2_meta = me.loadevent(fname)
-
-    # Code to not break backwards compatibility with old MetaClass save files but also use the new MetaClass going forwards
-    s2_meta = readECF.MetaClass(**s2_meta.__dict__)
-
-    return s2_meta
-
-def load_general_s2_meta_info(meta, ecf_path, s2_meta):
-    '''Loads in the S2 meta save file and adds in attributes from the S3 ECF.
-
-    Parameters
-    ----------
-    meta:    MetaClass
-        The new meta object for the current S3 processing.
-    ecf_path:
-        The absolute path to where the S3 ECF is stored.
-
-    Returns
-    -------
-    meta:   MetaClass
-        The S2 metadata object with attributes added by S3.
-
-    Notes
-    -------
-    History:
-
-    - March 2022 Taylor Bell
-        Initial version.
-    '''
-    # Need to remove the topdir from the outputdir
-    s2_outputdir = s2_meta.outputdir[len(meta.topdir):]
-    if s2_outputdir[0]=='/':
-        s2_outputdir = s2_outputdir[1:]
-    if s2_outputdir[-1]!='/':
-        s2_outputdir += '/'
-    s2_topdir = s2_meta.topdir
-
-    # Load S3 Eureka! control file and store values in the S2 metadata object
-    ecffile = 'S3_' + meta.eventlabel + '.ecf'
-    meta = s2_meta
-    meta.read(ecf_path, ecffile)
-
-    # Overwrite the inputdir with the exact output directory from S2
-    meta.inputdir = os.path.join(s2_topdir, s2_outputdir)
-    meta.old_datetime = meta.datetime # Capture the date that the S2 data was made (to figure out it's foldername)
-    meta.datetime = None # Reset the datetime in case we're running this on a different day
-    meta.inputdir_raw = s2_outputdir
-    meta.outputdir_raw = meta.outputdir
-
-=======
->>>>>>> 53620f6f
-    return meta+    return spec, meta