--- conflicted
+++ resolved
@@ -35,13 +35,8 @@
 from ..lib import manageevent as me
 from ..lib import astropytable
 from ..lib import util
-<<<<<<< HEAD
-from . import plots_s3
 from . import bright2flux as b2f
 reload(b2f)
-=======
-from importlib import reload
->>>>>>> 5261515c
 reload(optspex)
 reload(bg)
 
