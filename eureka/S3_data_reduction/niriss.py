# NIRISS specific rountines go here
#
# Written by: Adina Feinstein
# Last updated by: Adina Feinstein
# Last updated date: April 16, 2022
#
####################################
import os
from tqdm import tqdm
import itertools
import numpy as np
import ccdproc as ccdp
from astropy import units
from astropy.io import fits
import scipy.optimize as so
import matplotlib.pyplot as plt
from astropy.table import Table
from astropy.nddata import CCDData
from scipy.signal import find_peaks
from skimage.morphology import disk
from skimage import filters, feature
from scipy.ndimage import gaussian_filter

from jwst import datamodels
from jwst.pipeline import calwebb_spec2
from jwst.pipeline import calwebb_detector1

from .background import fitbg3
from .niriss_extraction import *

from ..lib import simultaneous_order_fitting as sof
from ..lib import tracing_niriss as tn

# some cute cython code
import pyximport
pyximport.install()
from . import niriss_cython


__all__ = ['read',
           'flag_bg', 'fit_bg', 'wave_NIRISS',
           'mask_method_edges', 'mask_method_profile']


def read(filename, data, meta, f277_filename=None):
    """
    Reads a single FITS file from JWST's NIRISS instrument.
    This takes in the Stage 2 processed files.

    Parameters
    ----------
    filename : str
       Single filename to read. Should be a `.fits` file.
    data : object
       Data object in which the fits data will be stored.

    Returns
    -------
    data : object
       Data object now populated with all of the FITS file
       information.
    meta : astropy.table.Table
       Metadata stored in the FITS file.
    """
    meta.filename = filename

    hdu = fits.open(filename)
    if f277_filename is not None:
        f277= fits.open(f277_filename)
        data.f277 = f277[1].data + 0.0
        f277.close()

    # loads in all the header data
    data.filename = filename
    data.mhdr = hdu[0].header
    data.shdr = hdu['SCI',1].header

    data.intend = hdu[0].header['NINTS'] + 0.0
    data.time = np.linspace(data.mhdr['EXPSTART'],
                              data.mhdr['EXPEND'],
                              int(data.intend))
    meta.time_units = 'BJD_TDB'

    # loads all the data into the data object
    data.data = hdu['SCI',1].data + 0.0
    data.err  = hdu['ERR',1].data + 0.0
    data.dq   = hdu['DQ' ,1].data + 0.0

    data.var  = hdu['VAR_POISSON',1].data
    data.v0   = hdu['VAR_RNOISE' ,1].data

    meta.meta = hdu[-1].data

    # removes NaNs from the data & error arrays
    data.data[np.isnan(data.data)==True] = 0
    data.err[ np.isnan(data.err) ==True] = 0

    data.median = np.nanmedian(data.data, axis=0)
    hdu.close()

    return data, meta


<<<<<<< HEAD
def mask_method_edges(data, meta=None, radius=1, gf=4,
                    isplots=0, save=False, inclass=False,
                    outdir=None):
=======
def image_filtering(img, radius=1, gf=4):
    """
    Does some simple image processing to isolate where the
    spectra are located on the detector. This routine is 
    optimized for NIRISS S2 processed data and the F277W filter.

    Parameters
    ----------
    img : np.ndarray
       2D image array. 
    radius : np.float; optional
       Default is 1.
    gf : np.float; optional
       The standard deviation by which to Gaussian
       smooth the image. Default is 4.

    Returns
    -------
    img_mask : np.ndarray
       A mask for the image that isolates where the spectral 
       orders are.
    """
    mask = filters.rank.maximum(img/np.nanmax(img),
                                disk(radius=radius))
    mask = np.array(mask, dtype=bool)

    # applies the mask to the main frame
    data = img*~mask
    g = gaussian_filter(data, gf)
    g[g>6] = 200
    edges = filters.sobel(g)
    edges[edges>0] = 1

    # turns edge array into a boolean array
    edges = (edges-np.nanmax(edges)) * -1
    z = feature.canny(edges)

    return z, g

def f277_mask(data, isplots=0):
    """        
    Marks the overlap region in the f277w filter image.
    
    Parameters
    ----------
    data : object
    isplots : int; optional
       Level of plots that should be created in the S3 stage.
       This is set in the .ecf control files. Default is 0.
       This stage will plot if isplots >= 5.
    
    Returns
    -------
    mask : np.ndarray
       2D mask for the f277w filter.
    mid : np.ndarray
       (x,y) anchors for where the overlap region is located.
    """
    img = np.nanmax(data.f277, axis=(0,1))
    mask, _ = image_filtering(img[:150,:500])
    mid = np.zeros((mask.shape[1], 2),dtype=int)
    new_mask = np.zeros(img.shape)
    
    for i in range(mask.shape[1]):
        inds = np.where(mask[:,i]==True)[0]
        if len(inds) > 1:
            new_mask[inds[1]:inds[-2], i] = True
            mid[i] = np.array([i, (inds[1]+inds[-2])/2])

    q = ((mid[:,0]<420) & (mid[:,1]>0) & (mid[:,0] > 0))

    data.f277_img = new_mask

    if isplots >= 5:
        plt.imshow(new_mask)
        plt.title('F277 Mask')
        plt.show()

    return new_mask, mid[q]


def mask_method_one(data, meta, isplots=0, save=True):
>>>>>>> 6949533d
    """
    There are some hard-coded numbers in here right now. The idea
    is that once we know what the real data looks like, nobody will
    have to actually call this function and we'll provide a CSV
    of a good initial guess for each order. This method uses some fun
    image processing to identify the boundaries of the orders and fits
    the edges of the first and second orders with a 4th degree polynomial.

    Parameters
    ----------
    data : object
    meta : object
    isplots : int; optional
       Level of plots that should be created in the S3 stage.
       This is set in the .ecf control files. Default is 0.
       This stage will plot if isplots >= 5.
    save : bool; optional
       An option to save the polynomial fits to a CSV. Default
       is True. Output table is saved under `niriss_order_guesses.csv`.

    Returns
    -------
    meta : object
    """

    tab = tn.mask_method_one(data, radius=radius, gf=gf,
                             save=save, outdir=outdir)

    if inclass==False:
        meta.tab1 = tab
        return meta
    else:
        return tab


def mask_method_profile(data, meta=None, isplots=0, save=False, inclass=False,
                    outdir=None):
    """
    A second method to extract the masks for the first and
    second orders in NIRISS data. This method uses the vertical
    profile of a summed image to identify the borders of each
    order.

<<<<<<< HEAD
    ""
=======
>>>>>>> 6949533d
    Parameters
    ----------
    data : object
    meta : object
    isplots : int; optional
       Level of plots that should be created in the S3 stage.
       This is set in the .ecf control files. Default is 0.
       This stage will plot if isplots >= 5.
    save : bool; optional
       Has the option to save the initial guesses for the location
       of the NIRISS orders. This is set in the .ecf control files.
       Default is False.

    Returns
    -------
    meta : object
    """
<<<<<<< HEAD
    tab = tn.mask_method_two(data, save=save, outdir=outdir)

    if inclass == False:
        meta.tab2 = tab
        return meta
    else:
        return tab
=======
    def identify_peaks(column, height, distance):
        p,_ = find_peaks(column, height=height, distance=distance)
        return p


    summed = np.nansum(data.data, axis=0)
    ccd = CCDData(summed*units.electron)

    new_ccd_no_premask = ccdp.cosmicray_lacosmic(ccd, readnoise=150,
                                                 sigclip=5, verbose=False)
    
    summed_f277 = np.nansum(data.f277, axis=(0,1))

    f277_peaks = np.zeros((summed_f277.shape[1],2))
    peaks = np.zeros((new_ccd_no_premask.shape[1], 6))
    double_peaked = [500, 700, 1850] # hard coded numbers to help set height bounds
    

    for i in range(summed.shape[1]):

        # Identifies peaks in the F277W filtered image
        fp = identify_peaks(summed_f277[:,i], height=100000, distance=10)
        if len(fp)==2:
            f277_peaks[i] = fp
    
        if i < double_peaked[0]:
            height=2000
        elif i >= double_peaked[0] and i < double_peaked[1]:
            height = 100
        elif i >= double_peaked[1]:
            height = 5000
            
        p = identify_peaks(new_ccd_no_premask[:,i].data, height=height, distance=10)
        if i < 900:
            p = p[p>40] # sometimes catches an upper edge that doesn't exist
        
        peaks[i][:len(p)] = p

    # Removes 0s from the F277W boundaries
    xf = np.arange(0,summed_f277.shape[1],1)
    good = f277_peaks[:,0]!=0
    xf=xf[good]
    f277_peaks=f277_peaks[good]

    # Fitting a polynomial to the boundary of each order
    x = np.arange(0,new_ccd_no_premask.shape[1],1)
    avg = np.zeros((new_ccd_no_premask.shape[1], 6))

    for ind in range(4): # CHANGE THIS TO 6 TO ADD THE THIRD ORDER
        q = peaks[:,ind] > 0
        
        # removes outliers
        diff = np.diff(peaks[:,ind][q])
        good = np.where(np.abs(diff)<=np.nanmedian(diff)+2*np.nanstd(diff))
        good = good[5:-5]
        y = peaks[:,ind][q][good] + 0
        y = y[x[q][good]>xf[-1]]
        
        # removes some of the F277W points to better fit the 2nd order
        if ind < 2:
            cutoff=-1
        else:
            cutoff=250

        xtot = np.append(xf[:cutoff], x[q][good][x[q][good]>xf[-1]])
        if ind == 0 or ind == 2:
            ytot = np.append(f277_peaks[:,0][:cutoff], y)
        else:
            ytot = np.append(f277_peaks[:,1][:cutoff], y)
        
        # Fits a 4th degree polynomiall
        poly= np.polyfit(xtot, ytot, deg=4)
        fit = np.poly1d(poly)
            
        avg[:,ind] = fit(x)

    if isplots >= 5:
        plt.figure(figsize=(14,4))
        plt.title('Order Approximation')
        plt.imshow(summed, vmin=0, vmax=2e3)
        plt.plot(x, np.nanmedian(avg[:,:2],axis=1), 'k', lw=2,
                 label='First Order')
        plt.plot(x, np.nanmedian(avg[:,2:4],axis=1), 'r', lw=2,
                 label='Second Order')
        plt.legend(bbox_to_anchor=(1.05, 1), loc=2, borderaxespad=0.)
        plt.show()
    

    tab = Table()
    tab['x'] = x
    tab['order_1'] = np.nanmedian(avg[:,:2],axis=1)
    tab['order_2'] = np.nanmedian(avg[:,2:4],axis=1)

    if save:
        tab.write('niriss_order_fits_method2.csv',format='csv')

    meta.tab2 = tab

    return meta


def simplify_niriss_img(data, meta, isplots=0):
    """
    Creates an image to map out where the orders are in
    the NIRISS data.

    Parameters     
    ----------     
    data : object  
    meta : object 
    isplots : int; optional
       Level of plots that should be created in the S3 stage.
       This is set in the .ecf control files. Default is 0.  
>>>>>>> 6949533d


def wave_NIRISS(filename, orders=None, meta=None, inclass=False):
    """
    Adds the 2D wavelength solutions to the meta object.

    Parameters
    ----------
    wavefile : str
       The name of the .FITS file with the wavelength
       solution.
    meta : object
    filename : str, optional
       The flux filename. Default is None. Needs a filename if
       the `meta` class is not provided.

    Returns
    -------
    meta : object
    """
    if meta is not None:
        rampfitting_results = datamodels.open(meta.filename)
    else:
        rampfitting_results = datamodels.open(filename)

    # Run assignwcs step on Stage 1 outputs:
    assign_wcs_results = calwebb_spec2.assign_wcs_step.AssignWcsStep.call(rampfitting_results)

    # Extract 2D wavelenght map for order 1:
    rows, columns = assign_wcs_results.data[0,:,:].shape
    wavelength_map = np.zeros([3, rows, columns])

    # Loops through the three orders to retrieve the wavelength maps
    if orders is None:
        orders = [1,2,3]

    for order in orders:
        for row in tqdm(range(rows)):
            for column in range(columns):
                wavelength_map[order-1, row, column] = assign_wcs_results.meta.wcs(column,
                                                                                   row,
                                                                                   order)[-1]
    if inclass == False:
        meta.wavelength_order = wavelength_map
        return meta
    else:
        return wavelength_map


def flag_bg(data, meta, readnoise=11, sigclip=[4,4,4],
            box=(5,2), filter_size=(2,2), bkg_estimator=['median'], isplots=0):
    """
    I think this is just a wrapper for fit_bg, because I perform outlier
    flagging at the same time as the background fitting.
    """
    data = fit_bg(data, meta, readnoise, sigclip,
                  bkg_estimator=bkg_estimator, box=box,
                  filter_size=filter_size, isplots=isplots)
    return data



def fit_bg(data, meta, readnoise=11, sigclip=[4,4,4], box=(5,2), filter_size=(2,2),
           bkg_estimator=['median'], isplots=0):
    """
    Subtracts background from non-spectral regions.

    Parameters
    ----------
    data : object
    meta : object
<<<<<<< HEAD
    readnoise : float, optional
=======
    n_iters : int; optional
       The number of iterations to go over and remove cosmic
       rays. Default is 3.
    readnoise : float; optional
>>>>>>> 6949533d
       An estimation of the readnoise of the detector.
       Default is 5.
    sigclip : list, array; optional
       A list or array of len(n_iiters) corresponding to the
       sigma-level which should be clipped in the cosmic
       ray removal routine. Default is [4,2,3].
<<<<<<< HEAD
    isplots : int, optional
       The level of output plots to display. Default is 0
=======
    isplots : int; optional
       The level of output plots to display. Default is 0 
>>>>>>> 6949533d
       (no plots).

    Returns
    -------
    data : object
    bkg : np.ndarray
    """
    box_mask = dirty_mask(data.median, meta, booltype=True,
                          return_together=True)
    bkg, bkg_var, cr_mask = fitbg3(data, np.array(box_mask-1, dtype=bool),
                                   readnoise, sigclip, bkg_estimator=bkg_estimator,
                                   box=box, filter_size=filter_size, isplots=isplots)
    data.bkg = bkg
    data.bkg_var = bkg_var
    data.bkg_removed = data.data - data.bkg
    return data


def set_which_table(i, meta):
    """
    A little routine to return which table to
    use for the positions of the orders.

    Parameters
    ----------
    i : int
    meta : object

    Returns
    -------
    pos1 : np.array
       Array of locations for first order.
    pos2 : np.array
       Array of locations for second order.
    """
    if i == 2:
        pos1, pos2 = meta.tab2['order_1'], meta.tab2['order_2']
    elif i == 1:
        pos1, pos2 = meta.tab1['order_1'], meta.tab1['order_2']
<<<<<<< HEAD
    return pos1, pos2
=======
    return pos1, pos2


def fit_orders(data, meta, which_table=2):
    """
    Creates a 2D image optimized to fit the data. Currently
    runs with a Gaussian profile, but will look into other
    more realistic profiles at some point. This routine
    is a bit slow, but fortunately, you only need to run it
    once per observations.

    Parameters
    ----------
    data : object
    meta : object
    which_table : int; optional
       Sets with table of initial y-positions for the
       orders to use. Default is 2.

    Returns
    -------
    meta : object
       Adds two new attributes: `order1_mask` and `order2_mask`.
    """
    print("Go grab some food. This routing could take up to 30 minutes.")

    def construct_guesses(A, B, sig, length=10):
        As   = np.linspace(A[0],   A[1],   length)  # amplitude of gaussian for first order
        Bs   = np.linspace(B[0],   B[1],   length)  # amplitude of gaussian for second order
        sigs = np.linspace(sig[0], sig[1], length)  # std of gaussian profile
        combos = np.array(list(itertools.product(*[As,Bs,sigs]))) # generates all possible combos
        return combos

    pos1, pos2 = set_which_table(which_table, meta)
    
    # Good initial guesses
    combos = construct_guesses([0.1,30], [0.1,30], [1,40])
    
    # generates length x length x length number of images and fits to the data
    img1, sigout1 = niriss_cython.build_image_models(data.median,
                                                     combos[:,0], combos[:,1], 
                                                     combos[:,2], 
                                                     pos1, pos2)

    # Iterates on a smaller region around the best guess
    best_guess = combos[np.argmin(sigout1)]
    combos = construct_guesses( [best_guess[0]-0.5, best_guess[0]+0.5],
                                [best_guess[1]-0.5, best_guess[1]+0.5],
                                [best_guess[2]-0.5, best_guess[2]+0.5] )

    # generates length x length x length number of images centered around the previous
    #   guess to optimize the image fit
    img2, sigout2 = niriss_cython.build_image_models(data.median, 
                                                     combos[:,0], combos[:,1],
                                                     combos[:,2],
                                                     pos1, pos2)

    # creates a 2D image for the first and second orders with the best-fit gaussian
    #    profiles
    final_guess = combos[np.argmin(sigout2)]
    ord1, ord2, _ = niriss_cython.build_image_models(data.median,
                                                     [final_guess[0]],
                                                     [final_guess[1]],
                                                     [final_guess[2]],
                                                     pos1, pos2,
                                                     return_together=False)
    meta.order1_mask = ord1[0]
    meta.order2_mask = ord2[0]

    return meta
    

def fit_orders_fast(data, meta, which_table=2):
    """
    A faster method to fit a 2D mask to the NIRISS data.
    Very similar to `fit_orders`, but works with 
    `scipy.optimize.leastsq`.

    Parameters
    ----------
    data : object
    meta : object
    which_table : int; optional
       Sets with table of initial y-positions for the
       orders to use. Default is 2.

    Returns
    -------
    meta : object
    """
    def residuals(params, data, y1_pos, y2_pos):
        """ Calcualtes residuals for best-fit profile. """
        A, B, sig1 = params
        # Produce the model:   
        model,_ = niriss_cython.build_image_models(data, [A], [B], [sig1], y1_pos, y2_pos)
        # Calculate residuals:     
        res = (model[0] - data)
        return res.flatten()

    pos1, pos2 = set_which_table(which_table, meta)

    # fits the mask
    results = so.least_squares( residuals, 
                                x0=np.array([2,3,30]), 
                                args=(data.median, pos1, pos2),
                                xtol=1e-11, ftol=1e-11, max_nfev=1e3
                               )

    # creates the final mask
    out_img1,out_img2,_= niriss_cython.build_image_models(data.median, 
                                                          results.x[0:1], 
                                                          results.x[1:2], 
                                                          results.x[2:3], 
                                                          pos1, 
                                                          pos2,
                                                          return_together=False)
    meta.order1_mask_fast = out_img1[0]
    meta.order2_mask_fast = out_img2[0]

    return meta
>>>>>>> 6949533d
<|MERGE_RESOLUTION|>--- conflicted
+++ resolved
@@ -101,94 +101,9 @@
     return data, meta
 
 
-<<<<<<< HEAD
 def mask_method_edges(data, meta=None, radius=1, gf=4,
                     isplots=0, save=False, inclass=False,
                     outdir=None):
-=======
-def image_filtering(img, radius=1, gf=4):
-    """
-    Does some simple image processing to isolate where the
-    spectra are located on the detector. This routine is 
-    optimized for NIRISS S2 processed data and the F277W filter.
-
-    Parameters
-    ----------
-    img : np.ndarray
-       2D image array. 
-    radius : np.float; optional
-       Default is 1.
-    gf : np.float; optional
-       The standard deviation by which to Gaussian
-       smooth the image. Default is 4.
-
-    Returns
-    -------
-    img_mask : np.ndarray
-       A mask for the image that isolates where the spectral 
-       orders are.
-    """
-    mask = filters.rank.maximum(img/np.nanmax(img),
-                                disk(radius=radius))
-    mask = np.array(mask, dtype=bool)
-
-    # applies the mask to the main frame
-    data = img*~mask
-    g = gaussian_filter(data, gf)
-    g[g>6] = 200
-    edges = filters.sobel(g)
-    edges[edges>0] = 1
-
-    # turns edge array into a boolean array
-    edges = (edges-np.nanmax(edges)) * -1
-    z = feature.canny(edges)
-
-    return z, g
-
-def f277_mask(data, isplots=0):
-    """        
-    Marks the overlap region in the f277w filter image.
-    
-    Parameters
-    ----------
-    data : object
-    isplots : int; optional
-       Level of plots that should be created in the S3 stage.
-       This is set in the .ecf control files. Default is 0.
-       This stage will plot if isplots >= 5.
-    
-    Returns
-    -------
-    mask : np.ndarray
-       2D mask for the f277w filter.
-    mid : np.ndarray
-       (x,y) anchors for where the overlap region is located.
-    """
-    img = np.nanmax(data.f277, axis=(0,1))
-    mask, _ = image_filtering(img[:150,:500])
-    mid = np.zeros((mask.shape[1], 2),dtype=int)
-    new_mask = np.zeros(img.shape)
-    
-    for i in range(mask.shape[1]):
-        inds = np.where(mask[:,i]==True)[0]
-        if len(inds) > 1:
-            new_mask[inds[1]:inds[-2], i] = True
-            mid[i] = np.array([i, (inds[1]+inds[-2])/2])
-
-    q = ((mid[:,0]<420) & (mid[:,1]>0) & (mid[:,0] > 0))
-
-    data.f277_img = new_mask
-
-    if isplots >= 5:
-        plt.imshow(new_mask)
-        plt.title('F277 Mask')
-        plt.show()
-
-    return new_mask, mid[q]
-
-
-def mask_method_one(data, meta, isplots=0, save=True):
->>>>>>> 6949533d
     """
     There are some hard-coded numbers in here right now. The idea
     is that once we know what the real data looks like, nobody will
@@ -232,10 +147,6 @@
     profile of a summed image to identify the borders of each
     order.
 
-<<<<<<< HEAD
-    ""
-=======
->>>>>>> 6949533d
     Parameters
     ----------
     data : object
@@ -253,7 +164,6 @@
     -------
     meta : object
     """
-<<<<<<< HEAD
     tab = tn.mask_method_two(data, save=save, outdir=outdir)
 
     if inclass == False:
@@ -261,121 +171,6 @@
         return meta
     else:
         return tab
-=======
-    def identify_peaks(column, height, distance):
-        p,_ = find_peaks(column, height=height, distance=distance)
-        return p
-
-
-    summed = np.nansum(data.data, axis=0)
-    ccd = CCDData(summed*units.electron)
-
-    new_ccd_no_premask = ccdp.cosmicray_lacosmic(ccd, readnoise=150,
-                                                 sigclip=5, verbose=False)
-    
-    summed_f277 = np.nansum(data.f277, axis=(0,1))
-
-    f277_peaks = np.zeros((summed_f277.shape[1],2))
-    peaks = np.zeros((new_ccd_no_premask.shape[1], 6))
-    double_peaked = [500, 700, 1850] # hard coded numbers to help set height bounds
-    
-
-    for i in range(summed.shape[1]):
-
-        # Identifies peaks in the F277W filtered image
-        fp = identify_peaks(summed_f277[:,i], height=100000, distance=10)
-        if len(fp)==2:
-            f277_peaks[i] = fp
-    
-        if i < double_peaked[0]:
-            height=2000
-        elif i >= double_peaked[0] and i < double_peaked[1]:
-            height = 100
-        elif i >= double_peaked[1]:
-            height = 5000
-            
-        p = identify_peaks(new_ccd_no_premask[:,i].data, height=height, distance=10)
-        if i < 900:
-            p = p[p>40] # sometimes catches an upper edge that doesn't exist
-        
-        peaks[i][:len(p)] = p
-
-    # Removes 0s from the F277W boundaries
-    xf = np.arange(0,summed_f277.shape[1],1)
-    good = f277_peaks[:,0]!=0
-    xf=xf[good]
-    f277_peaks=f277_peaks[good]
-
-    # Fitting a polynomial to the boundary of each order
-    x = np.arange(0,new_ccd_no_premask.shape[1],1)
-    avg = np.zeros((new_ccd_no_premask.shape[1], 6))
-
-    for ind in range(4): # CHANGE THIS TO 6 TO ADD THE THIRD ORDER
-        q = peaks[:,ind] > 0
-        
-        # removes outliers
-        diff = np.diff(peaks[:,ind][q])
-        good = np.where(np.abs(diff)<=np.nanmedian(diff)+2*np.nanstd(diff))
-        good = good[5:-5]
-        y = peaks[:,ind][q][good] + 0
-        y = y[x[q][good]>xf[-1]]
-        
-        # removes some of the F277W points to better fit the 2nd order
-        if ind < 2:
-            cutoff=-1
-        else:
-            cutoff=250
-
-        xtot = np.append(xf[:cutoff], x[q][good][x[q][good]>xf[-1]])
-        if ind == 0 or ind == 2:
-            ytot = np.append(f277_peaks[:,0][:cutoff], y)
-        else:
-            ytot = np.append(f277_peaks[:,1][:cutoff], y)
-        
-        # Fits a 4th degree polynomiall
-        poly= np.polyfit(xtot, ytot, deg=4)
-        fit = np.poly1d(poly)
-            
-        avg[:,ind] = fit(x)
-
-    if isplots >= 5:
-        plt.figure(figsize=(14,4))
-        plt.title('Order Approximation')
-        plt.imshow(summed, vmin=0, vmax=2e3)
-        plt.plot(x, np.nanmedian(avg[:,:2],axis=1), 'k', lw=2,
-                 label='First Order')
-        plt.plot(x, np.nanmedian(avg[:,2:4],axis=1), 'r', lw=2,
-                 label='Second Order')
-        plt.legend(bbox_to_anchor=(1.05, 1), loc=2, borderaxespad=0.)
-        plt.show()
-    
-
-    tab = Table()
-    tab['x'] = x
-    tab['order_1'] = np.nanmedian(avg[:,:2],axis=1)
-    tab['order_2'] = np.nanmedian(avg[:,2:4],axis=1)
-
-    if save:
-        tab.write('niriss_order_fits_method2.csv',format='csv')
-
-    meta.tab2 = tab
-
-    return meta
-
-
-def simplify_niriss_img(data, meta, isplots=0):
-    """
-    Creates an image to map out where the orders are in
-    the NIRISS data.
-
-    Parameters     
-    ----------     
-    data : object  
-    meta : object 
-    isplots : int; optional
-       Level of plots that should be created in the S3 stage.
-       This is set in the .ecf control files. Default is 0.  
->>>>>>> 6949533d
 
 
 def wave_NIRISS(filename, orders=None, meta=None, inclass=False):
@@ -447,27 +242,15 @@
     ----------
     data : object
     meta : object
-<<<<<<< HEAD
     readnoise : float, optional
-=======
-    n_iters : int; optional
-       The number of iterations to go over and remove cosmic
-       rays. Default is 3.
-    readnoise : float; optional
->>>>>>> 6949533d
        An estimation of the readnoise of the detector.
        Default is 5.
     sigclip : list, array; optional
        A list or array of len(n_iiters) corresponding to the
        sigma-level which should be clipped in the cosmic
        ray removal routine. Default is [4,2,3].
-<<<<<<< HEAD
     isplots : int, optional
        The level of output plots to display. Default is 0
-=======
-    isplots : int; optional
-       The level of output plots to display. Default is 0 
->>>>>>> 6949533d
        (no plots).
 
     Returns
@@ -507,127 +290,4 @@
         pos1, pos2 = meta.tab2['order_1'], meta.tab2['order_2']
     elif i == 1:
         pos1, pos2 = meta.tab1['order_1'], meta.tab1['order_2']
-<<<<<<< HEAD
-    return pos1, pos2
-=======
-    return pos1, pos2
-
-
-def fit_orders(data, meta, which_table=2):
-    """
-    Creates a 2D image optimized to fit the data. Currently
-    runs with a Gaussian profile, but will look into other
-    more realistic profiles at some point. This routine
-    is a bit slow, but fortunately, you only need to run it
-    once per observations.
-
-    Parameters
-    ----------
-    data : object
-    meta : object
-    which_table : int; optional
-       Sets with table of initial y-positions for the
-       orders to use. Default is 2.
-
-    Returns
-    -------
-    meta : object
-       Adds two new attributes: `order1_mask` and `order2_mask`.
-    """
-    print("Go grab some food. This routing could take up to 30 minutes.")
-
-    def construct_guesses(A, B, sig, length=10):
-        As   = np.linspace(A[0],   A[1],   length)  # amplitude of gaussian for first order
-        Bs   = np.linspace(B[0],   B[1],   length)  # amplitude of gaussian for second order
-        sigs = np.linspace(sig[0], sig[1], length)  # std of gaussian profile
-        combos = np.array(list(itertools.product(*[As,Bs,sigs]))) # generates all possible combos
-        return combos
-
-    pos1, pos2 = set_which_table(which_table, meta)
-    
-    # Good initial guesses
-    combos = construct_guesses([0.1,30], [0.1,30], [1,40])
-    
-    # generates length x length x length number of images and fits to the data
-    img1, sigout1 = niriss_cython.build_image_models(data.median,
-                                                     combos[:,0], combos[:,1], 
-                                                     combos[:,2], 
-                                                     pos1, pos2)
-
-    # Iterates on a smaller region around the best guess
-    best_guess = combos[np.argmin(sigout1)]
-    combos = construct_guesses( [best_guess[0]-0.5, best_guess[0]+0.5],
-                                [best_guess[1]-0.5, best_guess[1]+0.5],
-                                [best_guess[2]-0.5, best_guess[2]+0.5] )
-
-    # generates length x length x length number of images centered around the previous
-    #   guess to optimize the image fit
-    img2, sigout2 = niriss_cython.build_image_models(data.median, 
-                                                     combos[:,0], combos[:,1],
-                                                     combos[:,2],
-                                                     pos1, pos2)
-
-    # creates a 2D image for the first and second orders with the best-fit gaussian
-    #    profiles
-    final_guess = combos[np.argmin(sigout2)]
-    ord1, ord2, _ = niriss_cython.build_image_models(data.median,
-                                                     [final_guess[0]],
-                                                     [final_guess[1]],
-                                                     [final_guess[2]],
-                                                     pos1, pos2,
-                                                     return_together=False)
-    meta.order1_mask = ord1[0]
-    meta.order2_mask = ord2[0]
-
-    return meta
-    
-
-def fit_orders_fast(data, meta, which_table=2):
-    """
-    A faster method to fit a 2D mask to the NIRISS data.
-    Very similar to `fit_orders`, but works with 
-    `scipy.optimize.leastsq`.
-
-    Parameters
-    ----------
-    data : object
-    meta : object
-    which_table : int; optional
-       Sets with table of initial y-positions for the
-       orders to use. Default is 2.
-
-    Returns
-    -------
-    meta : object
-    """
-    def residuals(params, data, y1_pos, y2_pos):
-        """ Calcualtes residuals for best-fit profile. """
-        A, B, sig1 = params
-        # Produce the model:   
-        model,_ = niriss_cython.build_image_models(data, [A], [B], [sig1], y1_pos, y2_pos)
-        # Calculate residuals:     
-        res = (model[0] - data)
-        return res.flatten()
-
-    pos1, pos2 = set_which_table(which_table, meta)
-
-    # fits the mask
-    results = so.least_squares( residuals, 
-                                x0=np.array([2,3,30]), 
-                                args=(data.median, pos1, pos2),
-                                xtol=1e-11, ftol=1e-11, max_nfev=1e3
-                               )
-
-    # creates the final mask
-    out_img1,out_img2,_= niriss_cython.build_image_models(data.median, 
-                                                          results.x[0:1], 
-                                                          results.x[1:2], 
-                                                          results.x[2:3], 
-                                                          pos1, 
-                                                          pos2,
-                                                          return_together=False)
-    meta.order1_mask_fast = out_img1[0]
-    meta.order2_mask_fast = out_img2[0]
-
-    return meta
->>>>>>> 6949533d
+    return pos1, pos2