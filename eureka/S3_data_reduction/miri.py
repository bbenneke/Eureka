--- conflicted
+++ resolved
@@ -70,20 +70,15 @@
         if meta.firstFile:
             print('  WARNING: The timestamps for the simulated MIRI data are currently hardcoded '
                   'because they are not in the .fits files themselves')
-<<<<<<< HEAD
-        if 'new_drift' in data.attrs['filename']:
-=======
-
-        if 'WASP_80b' in data.filename and 'transit' in data.filename:
+        if 'WASP_80b' in data.attrs['filename'] and 'transit' in data.attrs['filename']:
             # Time array for WASP-80b MIRISIM transit observations
             # Assuming transit near August 1, 2022
-            data.time = np.linspace(2459791.3696221784, 2459791.6100991997, 4507, endpoint=True)[data.intstart - 1:data.intend-1]
-        elif 'WASP_80b' in data.filename and 'eclipse' in data.filename:
+            time = np.linspace(2459791.3696221784, 2459791.6100991997, 4507, endpoint=True)[data.intstart - 1:data.intend-1]
+        elif 'WASP_80b' in data.attrs['filename'] and 'eclipse' in data.attrs['filename']:
             # Time array for WASP-80b MIRISIM eclipse observations
             # Assuming eclipse near August 1, 2022
-            data.time = np.linspace(2459789.8356924183, 2459790.0761694396, 4506, endpoint=True)[data.intstart - 1:data.intend-1]
-        elif 'new_drift' in data.filename:
->>>>>>> d4a8c476
+            time = np.linspace(2459789.8356924183, 2459790.0761694396, 4506, endpoint=True)[data.intstart - 1:data.intend-1]
+        elif 'new_drift' in data.attrs['filename']:
             # Time array for the newest MIRISIM observations
             time = np.linspace(0, 47.712*(1849)/3600/24, 1849, endpoint=True)[data.attrs['intstart']-1:data.attrs['intend']]
         elif data.attrs['mhdr']['EFFINTTM']==10.3376:
@@ -92,13 +87,9 @@
             time = np.linspace(0, 17356.28742796742/3600/24, 1680, endpoint=True)[data.attrs['intstart']-1:data.attrs['intend']]
         elif data.attrs['mhdr']['EFFINTTM']==47.712:
             # A new manually created time array for the new MIRI simulations
-<<<<<<< HEAD
-            time = np.linspace(0, 47.712*(42*44-1)/3600/24, 42*44, endpoint=True)[data.attrs['intstart']-1:data.attrs['intend']-1] # Need to subtract an extra 1 from intend for these data
-=======
-            data.time = np.linspace(0, 47.712*(42*44-1)/3600/24, 42*44, endpoint=True)[data.intstart - 1:data.intend-1] # Need to subtract an extra 1 from intend for these data
+            time = np.linspace(0, 47.712*(42*44-1)/3600/24, 42*44, endpoint=True)[data.attrs['intstart'] - 1:data.attrs['intend']-1] # Need to subtract an extra 1 from intend for these data
         else:
             raise AssertionError('Eureka does not currently know how to generate the time array for these simulations.')
->>>>>>> d4a8c476
     else:
         time = int_times['int_mid_BJD_TDB']
 
