--- conflicted
+++ resolved
@@ -10,13 +10,9 @@
 from astropy.stats import SigmaClip, sigma_clip
 from astropy.modeling.models import custom_model
 from astropy.modeling.fitting import LevMarLSQFitter
-<<<<<<< HEAD
 from photutils import MMMBackground, MedianBackground, Background2D, MeanBackground
-=======
-from photutils import MMMBackground, MedianBackground, Background2D
 from astropy.io import fits
 import os
->>>>>>> 7a476c7f
 
 from ..lib import clipping
 
