--- conflicted
+++ resolved
@@ -49,10 +49,7 @@
     ecffile = 'S1_' + eventlabel + '.ecf'
     meta = readECF.MetaClass(ecf_path, ecffile)
     meta.eventlabel = eventlabel
-<<<<<<< HEAD
-=======
     meta.datetime = time_pkg.strftime('%Y-%m-%d')
->>>>>>> 519d5e15
 
     # Create directories for Stage 1 processing outputs
     run = util.makedirectory(meta, 'S1')
