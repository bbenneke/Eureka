import numpy as np
import matplotlib.pyplot as plt
from ..lib import util
from ..lib.plots import figure_filetype

<<<<<<< HEAD

def binned_lightcurve(meta, time, i, white=False):
    '''Plot each spectroscopic light curve. (Fig 4300)
=======
def binned_lightcurve(meta, i):
    '''Plot each spectroscopic light curve. (Figs 4102)
>>>>>>> bca9f25e

    Parameters
    ----------
    meta : MetaClass
        The metadata object.
<<<<<<< HEAD
    time : ndarray (1D)
        The time in meta.time_units of each data point.
    i : int
=======
    i:  int
>>>>>>> bca9f25e
        The current bandpass number.
    white : bool, optional
        Whether or not this figure is for the additional white-light light curve

    Returns
    -------
    None
    '''
<<<<<<< HEAD
    fig = plt.figure(int('43{}'.format(str(0).zfill(int(np.floor(np.log10(meta.nspecchan))+1)))), figsize=(8, 6))
    plt.clf()
    ax = fig.gca()
    if white:
        fig.suptitle(f"White-light Bandpass = %.3f - %.3f" % (meta.wave_min, meta.wave_max))
        # Normalized light curve
        norm_lcdata = meta.lcdata_white[0] / meta.lcdata_white[0, -1]
        norm_lcerr = meta.lcerr_white[0] / meta.lcdata_white[0, -1]
        i = 0
        plot_ind = '_white'
    else:
        fig.suptitle(f"Bandpass {i}: %.3f - %.3f" % (meta.wave_low[i], meta.wave_hi[i]))
        # Normalized light curve
        norm_lcdata = meta.lcdata[i] / meta.lcdata[i, -1]
        norm_lcerr = meta.lcerr[i] / meta.lcdata[i, -1]
        plot_ind = i
    time_modifier = np.floor(time[0])
    ax.errorbar(time - time_modifier, norm_lcdata, norm_lcerr, fmt='o', color=f'C{i}', mec=f'C{i}', alpha = 0.2)
    ax.text(0.05, 0.1, "MAD = " + str(np.round(1e6 * np.ma.median(np.abs(np.ediff1d(norm_lcdata))))) + " ppm",
             transform=ax.transAxes, color='k')
    ax.set_ylabel('Normalized Flux')
    ax.set_xlabel(f'Time [{meta.time_units} - {time_modifier}]')

    fig.subplots_adjust(left=0.10, right=0.95, bottom=0.10, top=0.90, hspace=0.20, wspace=0.3)
    fig.savefig(meta.outputdir + 'figs/Fig43{}-1D_LC.png'.format(str(plot_ind).zfill(int(np.floor(np.log10(meta.nspecchan))+1))))
=======
    plt.figure(4102, figsize=(8, 6))
    plt.clf()
    plt.suptitle(f"Bandpass {i}: %.3f - %.3f" % (meta.wave_low[i], meta.wave_hi[i]))
    ax = plt.subplot(111)
    time_modifier = np.ma.floor(meta.time[0])
    # Normalized light curve
    norm_lcdata = meta.lcdata[i] / np.ma.mean(meta.lcdata[i,:])
    norm_lcerr = meta.lcerr[i] / np.ma.mean(meta.lcdata[i,:])
    plt.errorbar(meta.time - time_modifier, norm_lcdata, norm_lcerr, fmt='o', color=f'C{i}', mec=f'C{i}', alpha = 0.2)
    mad = util.get_mad_1d(norm_lcdata)
    plt.text(0.05, 0.1, f"MAD = {np.round(mad).astype(int)} ppm", transform=ax.transAxes, color='k')
    plt.ylabel('Normalized Flux')
    plt.xlabel(f'Time [{meta.time_units} - {time_modifier}]')

    plt.subplots_adjust(left=0.10, right=0.95, bottom=0.10, top=0.90, hspace=0.20, wspace=0.3)
    ch_number = str(i).zfill(int(np.floor(np.log10(meta.nspecchan))+1))
    plt.savefig(meta.outputdir + f'figs/Fig4102_ch{ch_number}_1D_LC'+figure_filetype, bbox_inches='tight', dpi=300)
>>>>>>> bca9f25e
    if not meta.hide_plots:
        plt.pause(0.2)

def drift1d(meta):
    '''Plot the 1D drift/jitter results. (Fig 4103)

    Parameters
    ----------
    meta:   MetaClass
        The metadata object.

    Returns
    -------
    None
    '''
    plt.figure(4103, figsize=(8, 4))
    plt.clf()
    plt.plot(np.arange(meta.n_int)[np.where(meta.driftmask)], meta.drift1d[np.where(meta.driftmask)], '.')
    plt.ylabel('Spectrum Drift Along x')
    plt.xlabel('Frame Number')
    plt.tight_layout()
    plt.savefig(meta.outputdir + 'figs/Fig4103_Drift'+figure_filetype, bbox_inches='tight', dpi=300)
    if not meta.hide_plots:
        plt.pause(0.2)

def lc_driftcorr(meta, wave_1d, optspec):
    '''Plot a 2D light curve with drift correction. (Fig 4101)

    Parameters
    ----------
    meta:   MetaClass
        The metadata object.
    wave_1d:
        Wavelength array with trimmed edges depending on xwindow and ywindow which have been set in the S3 ecf
    optspec:
        The optimally extracted spectrum.

    Returns
    -------
    None
    '''
    plt.figure(4101, figsize=(8, 8))
    plt.clf()
    wmin = np.ma.min(wave_1d)
    wmax = np.ma.max(wave_1d)
    n_int, nx = optspec.shape
    vmin = 0.97
    vmax = 1.03
    normspec = optspec / np.ma.mean(optspec, axis=0)
    plt.imshow(normspec, origin='lower', aspect='auto', extent=[wmin, wmax, 0, n_int], vmin=vmin, vmax=vmax,
               cmap=plt.cm.RdYlBu_r)
    plt.title("MAD = " + str(np.round(meta.mad_s4).astype(int)) + " ppm")
    if meta.nspecchan > 1:
        # Insert vertical dashed lines at spectroscopic channel edges
        secax = plt.gca().secondary_xaxis('top')
        xticks = np.unique(np.concatenate([meta.wave_low,meta.wave_hi]))
        secax.set_xticks(xticks, np.round(xticks, 6), rotation=90, fontsize='xx-small')
        plt.vlines(xticks,0,n_int,'0.3','dashed')
    plt.ylabel('Integration Number')
    plt.xlabel(r'Wavelength ($\mu m$)')
    plt.colorbar(label='Normalized Flux')
    plt.tight_layout()
    plt.savefig(meta.outputdir + 'figs/Fig4101_2D_LC'+figure_filetype, bbox_inches='tight', dpi=300)
    if meta.hide_plots:
        plt.close()
    else:
        plt.pause(0.2)
    return

def cc_spec(meta, ref_spec, fit_spec, n):
    '''Compare the spectrum used for cross-correlation with the current spectrum (Fig 4301).

    Parameters
    ----------
    meta:   MetaClass
        The metadata object.
    ref_spec:   ndarray (1D)
        The reference spectrum used for cross-correlation.
    fit_spec:   ndarray (1D)
        The extracted spectrum for the current integration.
    n:  int
        The current integration number.

    Returns
    -------
    None
    '''
    plt.figure(4301, figsize=(8, 8))
    plt.clf()
    plt.title(f'Cross Correlation - Spectrum {n}')
    nx = len(ref_spec)
    plt.plot(np.arange(nx), ref_spec, '-', label='Reference Spectrum')
    plt.plot(np.arange(meta.drift_range,nx-meta.drift_range), fit_spec, '-', label='Current Spectrum')
    plt.legend(loc='best')
    plt.tight_layout()
    int_number = str(n).zfill(int(np.floor(np.log10(meta.n_int))+1))
    plt.savefig(meta.outputdir + f'figs/Fig4301_int{int_number}_CC_Spec'+figure_filetype, bbox_inches='tight', dpi=300)
    if not meta.hide_plots:
        plt.pause(0.2)

def cc_vals(meta, vals, n):
    '''Make the cross-correlation strength plot (Fig 4302).

    Parameters
    ----------
    meta:   MetaClass
        The metadata object.
    vals:   ndarray (1D)
        The cross-correlation strength.
    n:  int
        The current integration number.

    Returns
    -------
    None
    '''
    plt.figure(4302, figsize=(8, 8))
    plt.clf()
    plt.title(f'Cross Correlation - Values {n}')
    plt.plot(np.arange(-meta.drift_range,meta.drift_range+1), vals, '.')
    plt.tight_layout()
    int_number = str(n).zfill(int(np.floor(np.log10(meta.n_int))+1))
    plt.savefig(meta.outputdir + f'figs/Fig4302_int{int_number}_CC_Vals'+figure_filetype, bbox_inches='tight', dpi=300)
    if not meta.hide_plots:
        plt.pause(0.2)<|MERGE_RESOLUTION|>--- conflicted
+++ resolved
@@ -3,26 +3,15 @@
 from ..lib import util
 from ..lib.plots import figure_filetype
 
-<<<<<<< HEAD
 
-def binned_lightcurve(meta, time, i, white=False):
-    '''Plot each spectroscopic light curve. (Fig 4300)
-=======
-def binned_lightcurve(meta, i):
+def binned_lightcurve(meta, i, white=False):
     '''Plot each spectroscopic light curve. (Figs 4102)
->>>>>>> bca9f25e
 
     Parameters
     ----------
     meta : MetaClass
         The metadata object.
-<<<<<<< HEAD
-    time : ndarray (1D)
-        The time in meta.time_units of each data point.
-    i : int
-=======
     i:  int
->>>>>>> bca9f25e
         The current bandpass number.
     white : bool, optional
         Whether or not this figure is for the additional white-light light curve
@@ -31,9 +20,8 @@
     -------
     None
     '''
-<<<<<<< HEAD
-    fig = plt.figure(int('43{}'.format(str(0).zfill(int(np.floor(np.log10(meta.nspecchan))+1)))), figsize=(8, 6))
-    plt.clf()
+    fig = plt.figure(4102, figsize=(8, 6))
+    fig.clf()
     ax = fig.gca()
     if white:
         fig.suptitle(f"White-light Bandpass = %.3f - %.3f" % (meta.wave_min, meta.wave_max))
@@ -41,41 +29,24 @@
         norm_lcdata = meta.lcdata_white[0] / meta.lcdata_white[0, -1]
         norm_lcerr = meta.lcerr_white[0] / meta.lcdata_white[0, -1]
         i = 0
-        plot_ind = '_white'
+        fname_tag = 'white'
     else:
         fig.suptitle(f"Bandpass {i}: %.3f - %.3f" % (meta.wave_low[i], meta.wave_hi[i]))
         # Normalized light curve
         norm_lcdata = meta.lcdata[i] / meta.lcdata[i, -1]
         norm_lcerr = meta.lcerr[i] / meta.lcdata[i, -1]
-        plot_ind = i
-    time_modifier = np.floor(time[0])
-    ax.errorbar(time - time_modifier, norm_lcdata, norm_lcerr, fmt='o', color=f'C{i}', mec=f'C{i}', alpha = 0.2)
-    ax.text(0.05, 0.1, "MAD = " + str(np.round(1e6 * np.ma.median(np.abs(np.ediff1d(norm_lcdata))))) + " ppm",
-             transform=ax.transAxes, color='k')
+        ch_number = str(i).zfill(int(np.floor(np.log10(meta.nspecchan))+1))
+        fname_tag = f'ch{ch_number}'
+    
+    time_modifier = np.ma.floor(meta.time[0])
+    ax.errorbar(meta.time - time_modifier, norm_lcdata, norm_lcerr, fmt='o', color=f'C{i}', mec=f'C{i}', alpha = 0.2)
+    mad = util.get_mad_1d(norm_lcdata)
+    ax.text(0.05, 0.1, f"MAD = {np.round(mad).astype(int)} ppm", transform=ax.transAxes, color='k')
     ax.set_ylabel('Normalized Flux')
     ax.set_xlabel(f'Time [{meta.time_units} - {time_modifier}]')
 
     fig.subplots_adjust(left=0.10, right=0.95, bottom=0.10, top=0.90, hspace=0.20, wspace=0.3)
-    fig.savefig(meta.outputdir + 'figs/Fig43{}-1D_LC.png'.format(str(plot_ind).zfill(int(np.floor(np.log10(meta.nspecchan))+1))))
-=======
-    plt.figure(4102, figsize=(8, 6))
-    plt.clf()
-    plt.suptitle(f"Bandpass {i}: %.3f - %.3f" % (meta.wave_low[i], meta.wave_hi[i]))
-    ax = plt.subplot(111)
-    time_modifier = np.ma.floor(meta.time[0])
-    # Normalized light curve
-    norm_lcdata = meta.lcdata[i] / np.ma.mean(meta.lcdata[i,:])
-    norm_lcerr = meta.lcerr[i] / np.ma.mean(meta.lcdata[i,:])
-    plt.errorbar(meta.time - time_modifier, norm_lcdata, norm_lcerr, fmt='o', color=f'C{i}', mec=f'C{i}', alpha = 0.2)
-    mad = util.get_mad_1d(norm_lcdata)
-    plt.text(0.05, 0.1, f"MAD = {np.round(mad).astype(int)} ppm", transform=ax.transAxes, color='k')
-    plt.ylabel('Normalized Flux')
-    plt.xlabel(f'Time [{meta.time_units} - {time_modifier}]')
-
-    plt.subplots_adjust(left=0.10, right=0.95, bottom=0.10, top=0.90, hspace=0.20, wspace=0.3)
-    ch_number = str(i).zfill(int(np.floor(np.log10(meta.nspecchan))+1))
-    plt.savefig(meta.outputdir + f'figs/Fig4102_ch{ch_number}_1D_LC'+figure_filetype, bbox_inches='tight', dpi=300)
->>>>>>> bca9f25e
+    fig.savefig(meta.outputdir + f'figs/Fig4102_{fname_tag}_1D_LC'+figure_filetype, bbox_inches='tight', dpi=300)
     if not meta.hide_plots:
         plt.pause(0.2)
 
