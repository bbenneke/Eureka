--- conflicted
+++ resolved
@@ -185,11 +185,7 @@
             raise ValueError("PriorType must be 'U', 'LU', or 'N'")
     return p
 
-<<<<<<< HEAD
-def computeRedChiSq(lc, model, meta, freenames, log):
-=======
 def computeRedChiSq(lc, log, model, meta, freenames):
->>>>>>> 822a6e9a
     """Compute the reduced chi-squared value.
 
     Parameters
@@ -224,12 +220,7 @@
     chi2 = np.sum((residuals / lc.unc_fit) ** 2)
     chi2red = chi2 / (len(lc.flux) - len(freenames))
 
-<<<<<<< HEAD
-    if meta.run_verbose:
-        log.writelog(f'Reduced Chi-squared: {chi2red}')
-=======
     log.writelog(f'Reduced Chi-squared: {chi2red}', mute=(not meta.run_verbose))
->>>>>>> 822a6e9a
 
     return chi2red
 
