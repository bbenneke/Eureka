import numpy as np

from .Model import Model
from ..parameters import Parameters

class PolynomialModel(Model):
    """Polynomial Model"""
    def __init__(self, **kwargs):
        """Initialize the polynomial model
        """
        # Inherit from Model class
        super().__init__(**kwargs)

        # Define model type (physical, systematic, other)
        self.modeltype = 'systematic'

        # Check for Parameters instance
        self.parameters = kwargs.get('parameters')

        # Generate parameters from kwargs if necessary
        if self.parameters is None:
            coeff_dict = kwargs.get('coeff_dict')
            params = {cN: coeff for cN, coeff in coeff_dict.items()
                      if cN.startswith('c') and cN[1:].isdigit()}
            self.parameters = Parameters(**params)

        self.nchan = kwargs.get('nchan')

        # Update coefficients
        self._parse_coeffs()

    def _parse_coeffs(self, **kwargs):
        """Convert dict of 'c#' coefficients into a list
        of coefficients in decreasing order, i.e. ['c2','c1','c0']

        Parameters
        ----------
        None

        Returns
        -------
        np.ndarray
            The sequence of coefficient values
        """

        # Parse 'c#' keyword arguments as coefficients
        coeffs = np.zeros((self.nchan,10))
        for k, v in self.parameters.dict.items():
            remvisnum=k.split('_')
            if k.lower().startswith('c') and k[1:].isdigit():
                coeffs[0,int(k[1:])] = v[0]
            elif len(remvisnum)>1 and self.nchan>1:
                if remvisnum[0].lower().startswith('c') and remvisnum[0][1:].isdigit() and remvisnum[1].isdigit():
                    coeffs[int(remvisnum[1]),int(remvisnum[0][1:])] = v[0]

        # Trim zeros and reverse
        coeffs=coeffs[:,~np.all(coeffs==0,axis=0)]
        coeffs=np.flip(coeffs,axis=1)
        self.coeffs=coeffs

    def eval(self, **kwargs):
        """Evaluate the function with the given values"""
        # Get the time
        if self.time is None:
            self.time = kwargs.get('time')

        # Convert to local time
        time_local = self.time - self.time.mean()

<<<<<<< HEAD
        # Evaluate the polynomial
        return np.polyval(poly, time_local)
=======
        # Create the polynomial from the coeffs
        lcfinal=np.array([])
        for c in np.arange(self.nchan):
            poly = np.poly1d(self.coeffs[c])
            lcpiece = np.polyval(poly, time_local)
            lcfinal = np.append(lcfinal, lcpiece)
        return lcfinal

    def update(self, newparams, names, **kwargs):
        """Update parameter values"""
        for ii,arg in enumerate(names):
            if hasattr(self.parameters,arg):
                val = getattr(self.parameters,arg).values[1:]
                val[0] = newparams[ii]
                setattr(self.parameters, arg, val)
        self._parse_coeffs()
        return
>>>>>>> dd60b581
<|MERGE_RESOLUTION|>--- conflicted
+++ resolved
@@ -67,10 +67,6 @@
         # Convert to local time
         time_local = self.time - self.time.mean()
 
-<<<<<<< HEAD
-        # Evaluate the polynomial
-        return np.polyval(poly, time_local)
-=======
         # Create the polynomial from the coeffs
         lcfinal=np.array([])
         for c in np.arange(self.nchan):
@@ -78,14 +74,3 @@
             lcpiece = np.polyval(poly, time_local)
             lcfinal = np.append(lcfinal, lcpiece)
         return lcfinal
-
-    def update(self, newparams, names, **kwargs):
-        """Update parameter values"""
-        for ii,arg in enumerate(names):
-            if hasattr(self.parameters,arg):
-                val = getattr(self.parameters,arg).values[1:]
-                val[0] = newparams[ii]
-                setattr(self.parameters, arg, val)
-        self._parse_coeffs()
-        return
->>>>>>> dd60b581
