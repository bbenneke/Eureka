--- conflicted
+++ resolved
@@ -20,11 +20,7 @@
 highpassWidth	10		# The integer width of the highpass filter when subtracting the continuum
 
 # Parameters for sigma clipping
-<<<<<<< HEAD
 sigma_clip		False	# Whether or not sigma clipping should be performed on the 1D time series
-=======
-sigma_clip		True	# Whether or not sigma clipping should be performed on the 1D time series
->>>>>>> 69544542
 sigma			10		# The number of sigmas a point must be from the rolling median to be considered an outlier
 box_width		10		# The width of the box-car filter (used to calculated the rolling median) in units of number of data points
 maxiters		5		# The number of iterations of sigma clipping that should be performed.
