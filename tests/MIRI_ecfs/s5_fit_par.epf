--- conflicted
+++ resolved
@@ -12,19 +12,11 @@
 # ------------------
 # Orbital parameters
 # ------------------
-<<<<<<< HEAD
-per			0.766894378762		'white'			0.7668944		0.0000003	N	
-t0   		0.520935022161196	'white'			0.5209350221611 0.0001		N
-time_offset	0					'independent'
-inc  		79.0448701805676	'white'			79.044870180567	1			N	# Exoplanet Archive value for b is seemingly not helpful
-a    		4.42519793519358	'white'			4.447	 		0.132		N
-=======
 per			0.766894378762		'white_fixed'	0.7668944		0.0000003	N	
 t0   		0.520935022161196	'white_free'	0.5209350221611 0.0001		N
 time_offset	0					'independent'
 inc  		79.0448701805676	'white_fixed'	79.044870180567	1			N	# Exoplanet Archive value for b is seemingly not helpful
 a    		4.42519793519358	'white_free'	4.447	 		0.132		N
->>>>>>> e1c3413d
 ecc  		0.0	 				'fixed' 		0 				1			U
 w    		90.					'fixed' 		0 				180			U
 # -------------------------
