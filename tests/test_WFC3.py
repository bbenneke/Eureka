# Last Updated: 2022-04-05

import sys
import os
from importlib import reload
import time as time_pkg

sys.path.insert(0, '..'+os.sep+'src'+os.sep)
from eureka.lib.readECF import MetaClass
from eureka.lib.util import pathdirectory
import eureka.lib.plots
from eureka.S3_data_reduction import s3_reduce as s3
<<<<<<< HEAD
=======
from eureka.S4_generate_lightcurves import s4_genLC as s4
>>>>>>> 354c50bf
try:
    import image_registration
    imported_image_registration = True
except ModuleNotFoundError:
    imported_image_registration = False


def test_WFC3(capsys):
    if not imported_image_registration:
        raise Exception("HST-relevant packages have not been installed,"
                        " so the WFC3 test is being skipped. You can install "
                        "all HST-related dependencies using "
                        "`pip install .[hst]`.")

    # Set up some parameters to make plots look nicer.
    # You can set usetex=True if you have LaTeX installed
    eureka.lib.plots.set_rc(style='eureka', usetex=False, filetype='.pdf')

    with capsys.disabled():
        # is able to display any message without failing a test
        # useful to leave messages for future users who run the tests
        print("\n\nIMPORTANT: Make sure that any changes to the ecf files "
              "are\nincluded in demo ecf files and documentation "
              "(docs/source/ecf.rst).")
        print("\nWFC3 S3-4 test: ", end='', flush=True)

    # explicitly define meta variables to be able to run
    # pathdirectory fn locally
    meta = MetaClass()
    meta.eventlabel = 'WFC3'
    meta.datetime = time_pkg.strftime('%Y-%m-%d')
    meta.topdir = f'..{os.sep}tests'
    ecf_path = f'.{os.sep}WFC3_ecfs{os.sep}'

    reload(s3)
    reload(s4)
    s3_spec, s3_meta = s3.reduce(meta.eventlabel, ecf_path=ecf_path)
    s4_spec, s4_lc, s4_meta = s4.genlc(meta.eventlabel, ecf_path=ecf_path,
                                       s3_meta=s3_meta)

    # run assertions for S3
    meta.outputdir_raw = f'data{os.sep}WFC3{os.sep}Stage3{os.sep}'
    name = pathdirectory(meta, 'S3', 1, ap=5, bg=5)
    assert os.path.exists(name)
    assert os.path.exists(name+os.sep+'figs')

    # remove temporary files
    os.system(f"rm -r data{os.sep}WFC3{os.sep}Stage3")<|MERGE_RESOLUTION|>--- conflicted
+++ resolved
@@ -10,10 +10,7 @@
 from eureka.lib.util import pathdirectory
 import eureka.lib.plots
 from eureka.S3_data_reduction import s3_reduce as s3
-<<<<<<< HEAD
-=======
 from eureka.S4_generate_lightcurves import s4_genLC as s4
->>>>>>> 354c50bf
 try:
     import image_registration
     imported_image_registration = True
