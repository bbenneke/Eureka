# Eureka! Control File for Stage 4: Generate Lightcurves

# Number of spectroscopic channels spread evenly over given wavelength range
<<<<<<< HEAD
nspecchan   2           # Number of spectroscopic channels spread evenly over given wavelength range. Set to None to leave the spectrum unbinned.
compute_white   True    # Also compute the white-light lightcurve 
=======
nspecchan   2           # Number of spectroscopic channels
compute_white   True    # Also compute the white-light lightcurve
>>>>>>> 7667a5f9
wave_min    1.0         # Minimum wavelength. Set to None to use the shortest extracted wavelength from Stage 3.
wave_max    5.0         # Maximum wavelength. Set to None to use the longest extracted wavelength from Stage 3.
allapers	True		# Run S4 on all of the apertures considered in S3? Otherwise will use newest output in the inputdir

# Parameters for drift correction of 1D spectra
recordDrift     False   # Set True to record drift/jitter in 1D spectra (always recorded if correctDrift is True)
correctDrift    False   # Set True to correct drift/jitter in 1D spectra (not recommended for simulated data)
drift_preclip   0       # Ignore first drift_preclip points of spectrum
drift_postclip  100     # Ignore last drift_postclip points of spectrum, None = no clipping
drift_range     11      # Trim spectra by +/-X pixels to compute valid region of cross correlation
drift_hw        5       # Half-width in pixels used when fitting Gaussian, must be smaller than drift_range
drift_iref      -1      # Index of reference spectrum used for cross correlation, -1 = last spectrum
sub_mean        True    # Set True to subtract spectrum mean during cross correlation
sub_continuum	True	# Set True to subtract the continuum from the spectra using a highpass filter
highpassWidth	10		# The integer width of the highpass filter when subtracting the continuum

# Parameters for sigma clipping
clip_unbinned   True    # Whether or not sigma clipping should be performed on the unbinned 1D time series
clip_binned     True    # Whether or not sigma clipping should be performed on the binned 1D time series
sigma			10		# The number of sigmas a point must be from the rolling median to be considered an outlier
box_width		10		# The width of the box-car filter (used to calculated the rolling median) in units of number of data points
maxiters		5		# The number of iterations of sigma clipping that should be performed.
fill_value		mask	# Either the string 'mask' to mask the outlier values (recommended), 'boxcar' to replace data with the mean from the box-car filter, or a constant float-type fill value.

# Limb-darkening parameters needed to compute exotic-ld
compute_ld      False
inst_filter     prism   # Filter of JWST/HST instrument, supported list see https://exotic-ld.readthedocs.io/en/latest/views/supported_instruments.html 
metallicity     0.1     # Metallicity of the star 
teff            6000    # Effective temperature of the star in K
logg            4.0     # Surface gravity in log g
exotic_ld_direc /home/User/exotic-ld_data/ # Directory for ancillary files for exotic-ld, download from: https://zenodo.org/record/6344946
exotic_ld_grid  3D      # 1D or 3D model grid
exotic_ld_file  #/home/User/exotic-ld_data/Custom_throughput_file.csv # Custom throughput file, for examples see Eureka/demos/JWST/Custom_throughput_files

# Diagnostics
isplots_S4  5           # Generate few (1), some (3), or many (5) figures (Options: 1 - 5)
vmin        0.97        # Sets the vmin of the color bar for Figure 4101.
vmax        1.03        # Sets the vmax of the color bar for Figure 4101.
time_axis   'y'         # Determines whether the time axis in Figure 4101 is along the y-axis ('y') or the x-axis ('x')
hide_plots	True		# If True, plots will automatically be closed rather than popping up
verbose     False       # If True, more details will be printed about steps

# Project directory
topdir     ../tests

# Directories relative to project dir
inputdir     /data/JWST-Sim/NIRSpec/Stage3/
outputdir	 /data/JWST-Sim/NIRSpec/Stage4/<|MERGE_RESOLUTION|>--- conflicted
+++ resolved
@@ -1,13 +1,8 @@
 # Eureka! Control File for Stage 4: Generate Lightcurves
 
 # Number of spectroscopic channels spread evenly over given wavelength range
-<<<<<<< HEAD
 nspecchan   2           # Number of spectroscopic channels spread evenly over given wavelength range. Set to None to leave the spectrum unbinned.
 compute_white   True    # Also compute the white-light lightcurve 
-=======
-nspecchan   2           # Number of spectroscopic channels
-compute_white   True    # Also compute the white-light lightcurve
->>>>>>> 7667a5f9
 wave_min    1.0         # Minimum wavelength. Set to None to use the shortest extracted wavelength from Stage 3.
 wave_max    5.0         # Maximum wavelength. Set to None to use the longest extracted wavelength from Stage 3.
 allapers	True		# Run S4 on all of the apertures considered in S3? Otherwise will use newest output in the inputdir
