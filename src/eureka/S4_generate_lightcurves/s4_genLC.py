--- conflicted
+++ resolved
@@ -315,7 +315,6 @@
                 # Plot each spectroscopic light curve
                 if meta.isplots_S4 >= 3:
                     plots_s4.binned_lightcurve(meta, log, lc, i)
-<<<<<<< HEAD
 
             # If requested, also generate white-light light curve
             if hasattr(meta, 'compute_white') and meta.compute_white:
@@ -335,37 +334,52 @@
                                             spec.wave_1d.attrs['wave_units'],
                                             spec.optspec.attrs['time_units'],
                                             name='err_white')
+                mask_white = xrio.makeLCDA(np.zeros((1, meta.n_int),
+                                                    dtype=bool),
+                                           [np.mean(meta.wave), ],
+                                           spec.time.values, 'None',
+                                           spec.wave_1d.attrs['wave_units'],
+                                           spec.optspec.attrs['time_units'],
+                                           name='mask_white')
                 lc['flux_white'] = lcdata_white
                 lc['err_white'] = lcerr_white
+                lc['mask_white'] = mask_white
 
                 log.writelog(f"  White-light Bandpass = {meta.wave_min:.3f} - "
                              f"{meta.wave_max:.3f}")
                 # Compute valid indeces within wavelength range
                 index = np.where((spec.wave_1d >= meta.wave_min) *
                                  (spec.wave_1d < meta.wave_max))[0]
-                # Sum flux for each spectroscopic channel
-                lc['flux_white'][0] = \
-                    np.nansum(spec.optspec[:, index], axis=1)
+                # Make masked arrays for easy summing
+                optspec_ma = np.ma.masked_where(spec.optmask[:, index],
+                                                spec.optspec[:, index])
+                opterr_ma = np.ma.masked_where(spec.optmask[:, index],
+                                               spec.opterr[:, index])
+                # Compute mean flux for each spectroscopic channel
+                # Sumation leads to outliers when there are masked points
+                lc['flux_white'][0] = np.ma.mean(optspec_ma, axis=1)
                 # Add uncertainties in quadrature
-                lc['err_white'][0] = \
-                    np.sqrt(np.nansum(spec.opterr[:, index]**2, axis=1))
+                # then divide by number of good points to get
+                # proper uncertainties
+                lc['err_white'][0] = (np.sqrt(np.ma.sum(opterr_ma**2, axis=1)) /
+                                      np.ma.MaskedArray.count(opterr_ma, axis=1))
 
                 # Do 1D sigma clipping (along time axis) on binned spectra
                 if meta.sigma_clip:
-                    lc['flux_white'][0], outliers = \
+                    lc['flux_white'][0], lc['mask_white'][i], nout = \
                         clipping.clip_outliers(
                             lc['flux_white'][0], log,
                             np.mean([meta.wave_min, meta.wave_max]),
-                            meta.sigma, meta.box_width, meta.maxiters,
-                            meta.boundary, meta.fill_value, verbose=False)
-                    log.writelog(f'  Sigma clipped {outliers} outliers in '
-                                 f'time series')
+                            mask=lc['mask_white'][i],
+                            sigma=meta.sigma, box_width=meta.box_width,
+                            maxiters=meta.maxiters, boundary=meta.boundary,
+                            fill_value=meta.fill_value, verbose=False)
+                    log.writelog(f'  Sigma clipped {nout} outliers in time '
+                                 f' series')
 
                 # Plot the white-light light curve
                 if meta.isplots_S4 >= 3:
                     plots_s4.binned_lightcurve(meta, log, lc, 0, white=True)
-=======
->>>>>>> 70634384
 
             # Calculate total time
             total = (time_pkg.time() - t0) / 60.
