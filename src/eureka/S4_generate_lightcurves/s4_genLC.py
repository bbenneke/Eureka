--- conflicted
+++ resolved
@@ -20,11 +20,7 @@
 import scipy.interpolate as spi
 import astraeus.xarrayIO as xrio
 from astropy.convolution import Box1DKernel
-<<<<<<< HEAD
-from . import plots_s4, drift, wfc3
-=======
 from . import plots_s4, drift, generate_LD, wfc3
->>>>>>> e1c3413d
 from ..lib import logedit
 from ..lib import readECF
 from ..lib import manageevent as me
@@ -241,14 +237,9 @@
                 # This can take a long time, so always print this message
                 log.writelog('Computing drift/jitter')
                 # Compute drift/jitter
-<<<<<<< HEAD
-                drift1d, driftmask = drift.spec1D(spec.optspec, meta, log,
-                                                  mask=spec.optmask)
-=======
                 drift_results = drift.spec1D(spec.optspec, meta, log,
                                              mask=spec.optmask)
                 drift1d, driftwidth, driftmask = drift_results
->>>>>>> e1c3413d
                 # Replace masked points with moving mean
                 drift1d = clipping.replace_moving_mean(
                     drift1d, driftmask, Box1DKernel(meta.box_width))
@@ -257,30 +248,6 @@
                 lc['driftxpos'] = (['time'], drift1d)
                 lc['driftxwidth'] = (['time'], driftwidth)
                 lc['driftmask'] = (['time'], driftmask)
-<<<<<<< HEAD
-                # Correct for drift/jitter
-                for n in range(meta.n_int):
-                    # Need to zero-out the weights of masked data
-                    weights = (~spec.optmask[n]).astype(int)
-                    spline = spi.UnivariateSpline(np.arange(meta.subnx),
-                                                  spec.optspec[n], k=3, s=0,
-                                                  w=weights)
-                    spline2 = spi.UnivariateSpline(np.arange(meta.subnx),
-                                                   spec.opterr[n], k=3, s=0,
-                                                   w=weights)
-                    optmask = spec.optmask[n].astype(float)
-                    spline3 = spi.UnivariateSpline(np.arange(meta.subnx),
-                                                   optmask, k=3, s=0,
-                                                   w=weights)
-                    spec.optspec[n] = spline(np.arange(meta.subnx) +
-                                             lc.drift1d[n].values)
-                    spec.opterr[n] = spline2(np.arange(meta.subnx) +
-                                             lc.drift1d[n].values)
-                    # Also shift mask if moving by >= 0.5 pixels
-                    optmask = spline3(np.arange(meta.subnx) +
-                                      lc.drift1d[n].values)
-                    spec.optmask[n] = optmask >= 0.5
-=======
                 
                 spec['driftxpos'] = (['time'], drift1d)
                 spec['driftxwidth'] = (['time'], driftwidth)
@@ -311,7 +278,6 @@
                         optmask = spline3(np.arange(meta.subnx) +
                                           lc.driftxpos[n].values)
                         spec.optmask[n] = optmask >= 0.5
->>>>>>> e1c3413d
                 # Plot Drift
                 if meta.isplots_S4 >= 1:
                     plots_s4.driftxpos(meta, lc)
@@ -437,11 +403,6 @@
                 if meta.isplots_S4 >= 3:
                     plots_s4.binned_lightcurve(meta, log, lc, 0, white=True)
 
-<<<<<<< HEAD
-            # Calculate total time
-            total = (time_pkg.time() - t0) / 60.
-            log.writelog('\nTotal time (min): ' + str(np.round(total, 2)))
-=======
             # Generate limb-darkening coefficients
             if hasattr(meta, 'compute_ld') and meta.compute_ld:
                 log.writelog("Generating limb-darkening coefficients...",
@@ -456,7 +417,6 @@
                                                 ld_4para)
 
             log.writelog('Saving results...')
->>>>>>> e1c3413d
 
             event_ap_bg = (meta.eventlabel + "_ap" + str(spec_hw_val) + '_bg'
                            + str(bg_hw_val))
