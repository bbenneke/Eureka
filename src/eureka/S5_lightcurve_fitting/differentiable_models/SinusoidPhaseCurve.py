import numpy as np

import theano
theano.config.gcc__cxxflags += " -fexceptions"
import theano.tensor as tt

# Avoid tonnes of "Cannot construct a scalar test value" messages
import logging
logger = logging.getLogger("theano.tensor.opt")
logger.setLevel(logging.ERROR)

from . import PyMC3Model
from .StarryModel import PlanetParams
from ...lib.split_channels import split


class SinusoidPhaseCurveModel(PyMC3Model):
    def __init__(self, starry_model=None, **kwargs):
        """Initialize the model.

        Parameters
        ----------
        starry_model : eureka.S5_lightcurve_fitting.differentiable_models.StarryModel
            The starry model to combined with this phase curve model.
            Defaults to None.
        **kwargs : dict
            Additional parameters to pass to
            eureka.S5_lightcurve_fitting.differentiable_models.PyMC3Model.__init__().
        """  # NOQA: E501
        # Inherit from PyMC3Model class
        super().__init__(**kwargs,
                         components=[starry_model,],
                         modeltype='physical')

        # Temporary code to switch between different starry models
        self.starry_model_name = starry_model.name

    def eval(self, eval=True, channel=None, pid=None, **kwargs):
        """Evaluate the function with the given values.

        Parameters
        ----------
        eval : bool; optional
            If true evaluate the model, otherwise simply compile the model.
            Defaults to True.
        channel : int; optional
            If not None, only consider one of the channels. Defaults to None.
        pid : int; optional
            Planet ID, default is None which combines the models from
            all planets.
        **kwargs : dict
            Must pass in the time array here if not already set.

        Returns
        -------
        ndarray
            The value of the model at the times self.time.
        """
        if channel is None:
            nchan = self.nchannel_fitted
            channels = self.fitted_channels
        else:
            nchan = 1
            channels = [channel, ]

        if pid is None:
            pid_iter = range(self.num_planets)
        else:
            pid_iter = [pid,]

        if eval:
            lib = np.ma
            model = self.fit
            # systems = self.components[0].fit.systems
        else:
            lib = tt
            model = self.model
            # systems = self.components[0].systems

        lcfinal = lib.zeros(0)
        for c in range(nchan):
            if self.nchannel_fitted > 1:
                chan = channels[c]
            else:
                chan = 0

            time = self.time
            if self.multwhite:
                # Split the arrays that have lengths of the original time axis
                time = split([time, ], self.nints, chan)[0]

<<<<<<< HEAD
            for pid in pid_iter:
                # Initialize model
                pl_params = PlanetParams(model, pid, chan, eval=eval)

                if (eval and pl_params.AmpCos1 == 0 and pl_params.AmpSin1 == 0
                        and pl_params.AmpCos2 == 0 and pl_params.AmpSin2 == 0):
                    # Don't waste time running the following code
                    phaseVars = np.ma.ones_like(time)
                    continue

                if pl_params.t_secondary is None:
                    # If not explicitly fitting for the time of eclipse, get
                    # the time of eclipse from the time of transit, period,
                    # eccentricity, and argument of periastron
                    pl_params.t_secondary = get_ecl_midpt(pl_params)

                # Compute orbital phase
                if pl_params.ecc == 0:
                    # the planet is on a circular orbit
                    t = self.time - pl_params.t_secondary
                    phi = 2*np.pi/pl_params.per*t
=======
            phaseVars = lib.ones(len(time))

            # Compute orbital phase
            if model.ecc == 0.:
                # the planet is on a circular orbit
                t = self.time - model.t0 - model.per/2.
                phi = 2.*np.pi/model.per*t
            else:
                # the planet is on an eccentric orbit
                anom = true_anomaly(model, lib, self.time)
                phi = anom + model.w*np.pi/180. + np.pi/2.

            for order in range(1, self.maxOrder+1):
                if self.nchannel_fitted == 1 or chan == 0:
                    suffix = ''
>>>>>>> a9392361
                else:
                    # the planet is on an eccentric orbit
                    anom = true_anomaly(pl_params, lib, self.time)
                    phi = anom + pl_params.w*np.pi/180 + np.pi/2

                # calculate the phase variations
                if eval and pl_params.AmpCos2 == 0 and pl_params.AmpSin2 == 0:
                    # Skip multiplying by a bunch of zeros to speed up fitting
                    phaseVars = (1 + pl_params.AmpCos1*(lib.cos(phi)-1) +
                                 pl_params.AmpSin1*lib.sin(phi))
                else:
                    phaseVars = (1 + pl_params.AmpCos1*(lib.cos(phi)-1) +
                                 pl_params.AmpSin1*lib.sin(phi) +
                                 pl_params.AmpCos2*(lib.cos(2*phi)-1) +
                                 pl_params.AmpSin2*lib.sin(2*phi))

            if eval:
                # Evaluate if needed
                phaseVars = phaseVars.eval()
            lcfinal = lib.concatenate([lcfinal, phaseVars])

        return lcfinal


def get_ecl_midpt(params, lib):
    """
    Return the time of secondary eclipse center.

    Parameters
    ----------
    params : object
        Contains the physical parameters for the transit model.
    lib : library
        Either np (numpy) or tt (theano.tensor), depending on whether the
        code is being run in numpy or theano mode.

    Returns
    -------
    t_secondary : float
        The time of secondary eclipse.
    """
    # FINDME: The this function can likely heavily reuse the functions below

    # Start with primary transit
    TA = np.pi/2-params.w*np.pi/180
    E = 2*lib.arctan(lib.sqrt((1-params.ecc)/(1+params.ecc))
                     * lib.tan(TA/2))
    M = E-params.ecc*lib.sin(E)
    phase_tr = M/2/np.pi

    # Now do secondary eclipse
    TA = 3*np.pi/2-params.w*np.pi/180
    E = 2*lib.arctan(lib.sqrt((1-params.ecc)/(1+params.ecc)) 
                     * lib.tan(TA/2))
    M = E-params.ecc*lib.sin(E)
    phase_ecl = M/2/np.pi

    return params.t0+params.per*(phase_ecl-phase_tr)


def true_anomaly(model, lib, t, xtol=1e-10):
    """Convert time to true anomaly, numerically.

    Parameters
    ----------
    model : pymc3.Model
        The PyMC3 model (which contains the orbital parameters).
    lib : library
        Either np (numpy) or tt (theano.tensor), depending on whether the
        code is being run in numpy or theano mode.
    t : ndarray
        The time in days.
    xtol : float; optional
        tolarance on error in eccentric anomaly (calculated along the way).
        Defaults to 1e-10.

    Returns
    -------
    ndarray
        The true anomaly in radians.

    Notes
    -----
    History:

    - March 2023 Taylor Bell
        Based on Bell_EBM code, but modified to enable theano code.
    """
    return 2.*lib.arctan(lib.sqrt((1.+model.ecc)/(1.-model.ecc)) *
                         lib.tan(eccentric_anomaly(model, lib, t,
                                                   xtol=xtol)/2.))


def eccentric_anomaly(model, lib, t, xtol=1e-10):
    """Convert time to eccentric anomaly, numerically.

    Parameters
    ----------
    model : pymc3.Model
        The PyMC3 model (which contains the orbital parameters).
    lib : library
        Either np (numpy) or tt (theano.tensor), depending on whether the
        code is being run in numpy or theano mode.
    t : ndarray
        The time in days.
    xtol : float; optional
        tolarance on error in eccentric anomaly. Defaults to 1e-10.

    Returns
    -------
    ndarray
        The eccentric anomaly in radians.

    Notes
    -----
    History:

    - March 2023 Taylor Bell
        Based on Bell_EBM code, but modified to enable theano code.
    """
    ta_peri = np.pi/2.-model.w*np.pi/180.
    ea_peri = 2.*lib.arctan(lib.sqrt((1.-model.ecc)/(1.+model.ecc)) *
                            lib.tan(ta_peri/2.))
    ma_peri = ea_peri - model.ecc*np.sin(ea_peri)
    t_peri = (model.t0 - (ma_peri/(2.*np.pi)*model.per))

    if ((lib == tt and tt.lt(t_peri, 0)) or
            (t_peri < 0)):
        t_peri = t_peri + model.per

    M = ((t-t_peri) * 2.*np.pi/model.per) % (2.*np.pi)

    E = FSSI_Eccentric_Inverse(model, lib, M, xtol)

    return E


def FSSI_Eccentric_Inverse(model, lib, M, xtol=1e-10):
    """Convert mean anomaly to eccentric anomaly using FSSI algorithm.

    Algorithm based on that from Tommasini+2018.

    Parameters
    ----------
    model : pymc3.Model
        The PyMC3 model (which contains the orbital parameters).
    lib : library
        Either np (numpy) or tt (theano.tensor), depending on whether the
        code is being run in numpy or theano mode.
    M : ndarray
        The mean anomaly in radians.
    xtol : float; optional
        tolarance on error in eccentric anomaly. Defaults to 1e-10.

    Returns
    -------
    ndarray
        The eccentric anomaly in radians.

    Notes
    -----
    History:

    - March 2023 Taylor Bell
        Based on Bell_EBM code, but modified to enable theano code.
    """
    xtol = np.max([1e-15, xtol])
    nGrid = (xtol/100.)**(-1./4.)

    xGrid = lib.arange(0, 2.*np.pi, 2*np.pi/int(nGrid))

    def f(ea):
        return ea - model.ecc*lib.sin(ea)

    def fP(ea):
        return 1. - model.ecc*lib.cos(ea)

    return FSSI(lib, M, x=xGrid, f=f, fP=fP)


def FSSI(lib, Y, x, f, fP):
    """Fast Switch and Spline Inversion method from Tommasini+2018.

    Parameters
    ----------
    lib : library
        Either np (numpy) or tt (theano.tensor), depending on whether the
        code is being run in numpy or theano mode.
    Y : ndarray
        The f(x) values to invert.
    x : ndarray
        x values spanning the domain (more values for higher precision).
    f : callable
        The function f.
    fP : callable
        The first derivative of the function f with respect to x.

    Returns
    -------
    ndarray
        The numerical approximation of f^-(y).

    Notes
    -----
    History:

    - March 2023 Taylor Bell
        Based on Bell_EBM code, but modified to enable theano code.
    """
    y = f(x)
    d = 1./fP(x)

    x0 = x[:-1]
    x1 = x[1:]
    y0 = y[:-1]
    y1 = y[1:]
    d0 = d[:-1]
    d1 = d[1:]

    c0 = x0
    c1 = d0

    dx = x0 - x1
    dy = y0 - y1
    dy2 = dy*dy

    c2 = ((2.*d0 + d1)*dy - 3.*dx)/dy2
    c3 = ((d0 + d1)*dy - 2.*dx)/(dy2*dy)

    if lib == np:
        j = np.searchsorted(y1, Y)
        # Protect against indexing beyond the size of the array
        j[j >= y1.size] = y1.size-1
    else:
        j = tt.extra_ops.searchsorted(y1, Y)
        # Protect against indexing beyond the size of the array
        # Theano tensors don't allow item assignment
        mask = tt.ge(j, y1.size)
        j = j*(1-mask) + (y1.size-1)*mask

    P1 = Y - y0[j]
    P2 = P1*P1

    return c0[j] + c1[j]*P1 + c2[j]*P2 + c3[j]*P2*P1<|MERGE_RESOLUTION|>--- conflicted
+++ resolved
@@ -89,7 +89,6 @@
                 # Split the arrays that have lengths of the original time axis
                 time = split([time, ], self.nints, chan)[0]
 
-<<<<<<< HEAD
             for pid in pid_iter:
                 # Initialize model
                 pl_params = PlanetParams(model, pid, chan, eval=eval)
@@ -111,23 +110,6 @@
                     # the planet is on a circular orbit
                     t = self.time - pl_params.t_secondary
                     phi = 2*np.pi/pl_params.per*t
-=======
-            phaseVars = lib.ones(len(time))
-
-            # Compute orbital phase
-            if model.ecc == 0.:
-                # the planet is on a circular orbit
-                t = self.time - model.t0 - model.per/2.
-                phi = 2.*np.pi/model.per*t
-            else:
-                # the planet is on an eccentric orbit
-                anom = true_anomaly(model, lib, self.time)
-                phi = anom + model.w*np.pi/180. + np.pi/2.
-
-            for order in range(1, self.maxOrder+1):
-                if self.nchannel_fitted == 1 or chan == 0:
-                    suffix = ''
->>>>>>> a9392361
                 else:
                     # the planet is on an eccentric orbit
                     anom = true_anomaly(pl_params, lib, self.time)
@@ -180,7 +162,7 @@
 
     # Now do secondary eclipse
     TA = 3*np.pi/2-params.w*np.pi/180
-    E = 2*lib.arctan(lib.sqrt((1-params.ecc)/(1+params.ecc)) 
+    E = 2*lib.arctan(lib.sqrt((1-params.ecc)/(1+params.ecc))
                      * lib.tan(TA/2))
     M = E-params.ecc*lib.sin(E)
     phase_ecl = M/2/np.pi
