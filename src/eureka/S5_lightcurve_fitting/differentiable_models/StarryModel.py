import numpy as np
import inspect
import astropy.constants as const
import re

import theano
theano.config.gcc__cxxflags += " -fexceptions"
import theano.tensor as tt

# Avoid tonnes of "Cannot construct a scalar test value" messages
import logging
logger = logging.getLogger("theano.tensor.opt")
logger.setLevel(logging.ERROR)

import starry
starry.config.quiet = True
starry.config.lazy = True

from . import PyMC3Model
# from .AstroModel import PlanetParams
from ..limb_darkening_fit import ld_profile
from ...lib.split_channels import split


class temp_class:
    # FINDME: I shouldn't need this anymore once I've
    #         fully setup PlanetParams
    def __init__(self):
        pass


class StarryModel(PyMC3Model):
    def __init__(self, **kwargs):
        """Initialize the model.

        Parameters
        ----------
        **kwargs : dict
            Additional parameters to pass to
            eureka.S5_lightcurve_fitting.differentiable_models.PyMC3Model.__init__().
        """
        # Inherit from PyMC3Model class
        super().__init__(**kwargs)
        self.name = 'starry'

        # Define model type (physical, systematic, other)
        self.modeltype = 'physical'

        # Set default to turn light-travel correction on if not specified
        if self.compute_ltt is None:
            self.compute_ltt = True

        required = np.array(['Rs',])
        missing = np.array([name not in self.paramtitles for name in required])
        if np.any(missing):
            message = (f'Missing required params {required[missing]} in your '
                       f'EPF.')
            raise AssertionError(message)

        if 'u2' in self.paramtitles:
            self.udeg = 2
        elif 'u1' in self.paramtitles:
            self.udeg = 1
        else:
            self.udeg = 0

        # Find the Ylm value with the largest l value to set ydeg
        ylm_params = np.where(['Y' == par[0] and par[1].isnumeric()
                               for par in self.paramtitles])[0]
        if len(ylm_params) > 0:
            l_vals = [int(self.paramtitles[ind][1])
                      for ind in ylm_params]
            self.ydeg = max(l_vals)
        else:
            self.ydeg = 0

        # Store the ld_profile
        self.ld_from_S4 = kwargs.get('ld_from_S4')
        if hasattr(self.parameters, 'limb_dark'):
            ld_func = ld_profile(self.parameters.limb_dark.value,
                                 use_gen_ld=self.ld_from_S4)
            len_params = len(inspect.signature(ld_func).parameters)
            self.coeffs = ['u{}'.format(n) for n in range(len_params)[1:]]

        self.ld_from_file = kwargs.get('ld_from_file')
        self.recenter_ld_prior = kwargs.get('recenter_ld_prior')

        # Replace u parameters with generated limb-darkening values
        if self.ld_from_S4 or self.ld_from_file:
            self.ld_array = kwargs.get('ld_coeffs')
            if self.ld_from_S4:
                self.ld_array = self.ld_array[len_params-2]
            for c in range(self.nchannel_fitted):
                chan = self.fitted_channels[c]
                for u in self.coeffs:
                    index = np.where(np.array(self.paramtitles) == u)[0]
                    if len(index) != 0:
                        item = self.longparamlist[c][index[0]]
                        param = int(item.split('_')[0][-1])
                        ld_val = self.ld_array[chan][param-1]
                        # Use the file value as the starting guess
                        self.parameters.dict[item][0] = ld_val
                        # In a normal prior, center at the file value
                        if (self.parameters.dict[item][-1] == 'N' and
                                self.recenter_ld_prior):
                            self.parameters.dict[item][-3] = ld_val
                        # Update the non-dictionary form as well
                        setattr(self.parameters, item,
                                self.parameters.dict[item])

    def setup(self, newparams):
        """Setup a model for evaluation and fitting.

        Parameters
        ----------
        newparams : ndarray
            New parameter values.
        """
        self.systems = []
        self.rps = []
        for c in range(self.nchannel_fitted):
            # To save ourselves from tonnes of getattr lines, let's make a
            # new object without the _ch# parts of the parnames
            # For example, this way we can do `temp.u1` rather than
            # `getattr(self.model, 'u1_ch'+c)`.
            temp = temp_class()
<<<<<<< HEAD
            for key in self.longparamlist[c]:
                # FINDME: I shouldn't need this anymore once I've
                #         fully setup PlanetParams
                # Remove the _c part of the parname but leave any
                # other underscores intact
                if c == 0:
                    suffix = ''
                else:
                    suffix = '_'+str(c)
                    if key.endswith(suffix):
                        key = re.sub(suffix, '', key)
                setattr(temp, key, getattr(self.model, key+suffix,
                                           getattr(self.model, key)))
=======
            for key in self.model.named_vars.keys():
                channum = key.split('_ch')[-1].split('_')[0]
                if ((channum.isnumeric() and int(channum) == c)
                        or not channum.isnumeric()):
                    # Remove the _ch part of the parname but leave any
                    # other underscores intact
                    name = key.split('_ch')[0]
                    setattr(temp, name, getattr(self.model, key))

            # Solve Keplerian orbital period equation for system mass
            # (otherwise starry is going to mess with P or a...)
            a = temp.a*temp.Rs*const.R_sun.value
            p = temp.per*(24.*3600.)
            Ms = ((2.*np.pi*a**(3./2.))/p)**2/const.G.value/const.M_sun.value
>>>>>>> 00c987e6

            # Initialize star object
            star = starry.Primary(starry.Map(udeg=self.udeg),
                                  m=0, r=temp.Rs)

            if hasattr(self.parameters, 'limb_dark'):
                if self.parameters.limb_dark.value == 'kipping2013':
                    # Transform stellar variables to uniform used by starry
                    star.map[1] = 2*tt.sqrt(temp.u1)*temp.u2
                    star.map[2] = tt.sqrt(temp.u1)*(1-2*temp.u2)
                elif self.parameters.limb_dark.value == 'quadratic':
                    star.map[1] = temp.u1
                    star.map[2] = temp.u2
                elif self.parameters.limb_dark.value == 'linear':
                    star.map[1] = temp.u1
                elif self.parameters.limb_dark.value != 'uniform':
                    message = (f'ERROR: starryModel is not yet able to '
                               f'handle {self.parameters.limb_dark.value} '
                               f'limb darkening.\n'
                               f'       limb_dark must be one of uniform, '
                               f'linear, quadratic, or kipping2013.')
                    raise ValueError(message)

            if not hasattr(temp, 'fp'):
                planet_map = starry.Map(ydeg=self.ydeg, amp=0)
            else:
                planet_map = starry.Map(ydeg=self.ydeg)
                planet_map_temp = starry.Map(ydeg=self.ydeg)
                for ell in range(1, self.ydeg+1):
                    for m in range(-ell, ell+1):
                        if hasattr(temp, f'Y{ell}{m}'):
                            planet_map[ell, m] = getattr(temp,
                                                         f'Y{ell}{m}')
                            planet_map_temp[ell, m] = getattr(temp,
                                                              f'Y{ell}{m}')
                amp = temp.fp/tt.abs_(planet_map_temp.flux(theta=0)[0])
                planet_map.amp = amp
            self.rps.append(temp.rp)

            # Solve Keplerian orbital period equation for system mass
            # (otherwise starry is going to mess with P or a...)
            a = temp.a*temp.Rs*const.R_sun.value
            p = temp.per*(24.*3600.)
            Mp = ((2.*np.pi*a**(3./2.))/p)**2/const.G.value/const.M_sun.value

            # The following code should work but doesn't see to work well
            # self.model.ecc = tt.sqrt(temp.ecosw**2 + temp.esinw**2)
            # longitude of periastron needs to be in degrees for batman!
            # self.model.w = tt.arctan2(temp.esinw, temp.ecosw)*180./np.pi

            # Initialize planet object
            planet = starry.Secondary(
                planet_map,
                m=Mp,
                # Convert radius ratio to R_star units
                r=tt.abs_(temp.rp)*temp.Rs,
                a=temp.a,
                # Another option to set inclination using impact parameter
                # inc=tt.arccos(b/a)*180/np.pi
                inc=temp.inc,
                ecc=temp.ecc,
                w=temp.w
            )
            planet.porb = temp.per
            planet.prot = temp.per
            planet.theta0 = 180.0
            planet.t0 = temp.t0

            # Instantiate the system
            system = starry.System(star, planet, light_delay=self.compute_ltt)
            self.systems.append(system)

        self.update(newparams)

    def eval(self, eval=True, channel=None, piecewise=False, **kwargs):
        """Evaluate the function with the given values.

        Parameters
        ----------
        eval : bool; optional
            If true evaluate the model, otherwise simply compile the model.
            Defaults to True.
        channel : int; optional
            If not None, only consider one of the channels. Defaults to None.
        piecewise : bool; optional
            If True, return the lightcurve from each object, otherwise return
            the lightcurve of the entire system.
        **kwargs : dict
            Must pass in the time array here if not already set.

        Returns
        -------
        ndarray
            The value of the model at the times self.time.
        """
        if channel is None:
            nchan = self.nchannel_fitted
            channels = self.fitted_channels
        else:
            nchan = 1
            channels = [channel, ]

        # Currently can't separate starry models (given mutual occultations)
        pid_iter = range(self.num_planets)

        if eval:
            lib = np.ma
            systems = self.fit.systems
        else:
            lib = tt
            systems = self.systems

        if piecewise:
            returnVal = []
        else:
            returnVal = lib.zeros(0)
        for c in range(nchan):
            if self.nchannel_fitted > 1:
                chan = channels[c]
            else:
                chan = 0

            time = self.time
            if self.multwhite:
                # Split the arrays that have lengths of the original time axis
                time = split([time, ], self.nints, chan)[0]

            temp_system = systems[chan]
            if self.mutualOccultations:
                result = temp_system.flux(time, total=False)
                fstar = result.pop(0)
                if self.num_planets == 0:
                    fplanets = []
                else:
                    fplanets = result
            else:
                fstar = lib.ones(len(time))
                fplanets = []
                for pid in pid_iter:
                    simple_system = starry.System(
                        temp_system.primary, temp_system.secondaries[pid],
                        light_delay=temp_system.light_delay)
                    transit, eclipse = simple_system.flux(time, total=False)
                    fstar *= transit
                    fplanets.append(eclipse)

            if eval:
                fstar = fstar.eval()
                fplanets_eval = []
                for fplanet in fplanets:
                    fplanets_eval.append(fplanet.eval())
                fplanets = fplanets_eval

            result = [fstar, *fplanets]

            if piecewise:
                # Return each body's lightcurve separately
                returnVal.append(result)
            else:
                # Return the system lightcurve
                lcpiece = lib.zeros(len(time))
                for piece in result:
                    lcpiece = lcpiece+piece
                if c == 0:
                    returnVal = lcpiece
                else:
                    returnVal = lib.concatenate([returnVal, lcpiece])

        return returnVal

    def compute_fp(self, theta=0):
        """Compute the planetary flux at an arbitrary orbital position.

        Parameters
        ----------
        theta : int, ndarray; optional
            The orbital angle(s) in degrees with respect to mid-eclipse.
            Defaults to 0.

        Returns
        -------
        ndarray
            The disk-integrated planetary flux for each value of theta.
        """
        with self.model:
            fps = []
            for system in self.fit.systems:
                planet_map = system.secondaries[0].map
                fps.append(planet_map.flux(theta=theta).eval())
            return np.array(fps)

    def update(self, newparams, **kwargs):
        """Update parameters and update the self.fit.systems list.

        Parameters
        ----------
        newparams : ndarray
            New parameter values.
        **kwargs : dict
            Additional parameters to pass to
            eureka.S5_lightcurve_fitting.differentiable_models.PyMC3Model.update().
        """
        super().update(newparams, **kwargs)

        self.fit.systems = []
        self.fit_rps = []
        for c in range(self.nchannel_fitted):
            # To save ourselves from tonnes of getattr lines, let's make a
            # new object without the _ch# parts of the parnames
            # For example, this way we can do `temp.u1` rather than
            # `getattr(self.fit, 'u1_ch'+c)`.
            temp = temp_class()
<<<<<<< HEAD
            for key in self.longparamlist[c]:
                # FINDME: I shouldn't need this anymore once I've
                #         fully setup PlanetParams
                # Remove the _c part of the parname but leave any
                # other underscores intact
                if c == 0:
                    suffix = ''
                else:
                    suffix = '_'+str(c)
                    if key.endswith(suffix):
                        key = re.sub(suffix, '', key)
                setattr(temp, key, getattr(self.fit, key+suffix,
                                           getattr(self.fit, key)))
=======
            for key in self.fit.__dict__.keys():
                channum = key.split('_ch')[-1].split('_')[0]
                if ((channum.isnumeric() and int(channum) == c)
                        or not channum.isnumeric()):
                    # Remove the _ch part of the parname but leave any
                    # other underscores intact
                    name = key.split('_ch')[0]
                    setattr(temp, name, getattr(self.fit, key))

            # Solve Keplerian orbital period equation for system mass
            # (otherwise starry is going to mess with P or a...)
            a = temp.a*temp.Rs*const.R_sun.value
            p = temp.per*(24.*3600.)
            Ms = ((2.*np.pi*a**(3./2.))/p)**2/const.G.value/const.M_sun.value
>>>>>>> 00c987e6

            # Initialize star object
            star = starry.Primary(starry.Map(udeg=self.udeg),
                                  m=0, r=temp.Rs)

            if hasattr(self.parameters, 'limb_dark'):
                if self.parameters.limb_dark.value == 'kipping2013':
                    # Transform stellar variables to uniform used by starry
                    star.map[1] = 2*np.sqrt(temp.u1)*temp.u2
                    star.map[2] = np.sqrt(temp.u1)*(1-2*temp.u2)
                elif self.parameters.limb_dark.value == 'quadratic':
                    star.map[1] = temp.u1
                    star.map[2] = temp.u2
                elif self.parameters.limb_dark.value == 'linear':
                    star.map[1] = temp.u1
                elif self.parameters.limb_dark.value != 'uniform':
                    message = (f'ERROR: starryModel is not yet able to handle '
                               f'{self.parameters.limb_dark.value} '
                               f'limb_dark.\n'
                               f'       limb_dark must be one of uniform, '
                               f'linear, quadratic, or kipping2013.')
                    raise ValueError(message)

            if not hasattr(temp, 'fp'):
                planet_map = starry.Map(ydeg=self.ydeg, amp=0)
            else:
                planet_map = starry.Map(ydeg=self.ydeg)
                planet_map_temp = starry.Map(ydeg=self.ydeg)
                for ell in range(1, self.ydeg+1):
                    for m in range(-ell, ell+1):
                        if hasattr(temp, f'Y{ell}{m}'):
                            planet_map[ell, m] = getattr(temp,
                                                         f'Y{ell}{m}')
                            planet_map_temp[ell, m] = getattr(temp,
                                                              f'Y{ell}{m}')
                amp = temp.fp/np.abs(planet_map_temp.flux(theta=0)[0])
                planet_map.amp = amp
            self.fit_rps.append(temp.rp)

            # Solve Keplerian orbital period equation for system mass
            # (otherwise starry is going to mess with P or a...)
            a = temp.a*temp.Rs*const.R_sun.value
            p = temp.per*(24.*3600.)
            Mp = ((2.*np.pi*a**(3./2.))/p)**2/const.G.value/const.M_sun.value

            # The following code should work but doesn't see to work well
            # ecc = np.sqrt(temp.ecosw**2 + temp.esinw**2)
            # longitude of periastron needs to be in degrees for batman!
            # w = np.arctan2(temp.esinw, temp.ecosw)*180./np.pi

            # Initialize planet object
            planet = starry.Secondary(
                planet_map,
                m=Mp,
                # Convert radius to R_star units
                r=np.abs(temp.rp)*temp.Rs,
                a=temp.a,
                # Another option to set inclination using impact parameter
                # inc=tt.arccos(b/a)*180/np.pi
                inc=temp.inc,
                ecc=temp.ecc,
                w=temp.w
            )
            planet.porb = temp.per
            planet.prot = temp.per
            planet.theta0 = 180.0
            planet.t0 = temp.t0

            # Instantiate the system
            system = starry.System(star, planet, light_delay=self.compute_ltt)
            self.fit.systems.append(system)<|MERGE_RESOLUTION|>--- conflicted
+++ resolved
@@ -123,22 +123,10 @@
             # new object without the _ch# parts of the parnames
             # For example, this way we can do `temp.u1` rather than
             # `getattr(self.model, 'u1_ch'+c)`.
+            #
+            # FINDME: I shouldn't need this anymore once I've
+            #         fully setup PlanetParams
             temp = temp_class()
-<<<<<<< HEAD
-            for key in self.longparamlist[c]:
-                # FINDME: I shouldn't need this anymore once I've
-                #         fully setup PlanetParams
-                # Remove the _c part of the parname but leave any
-                # other underscores intact
-                if c == 0:
-                    suffix = ''
-                else:
-                    suffix = '_'+str(c)
-                    if key.endswith(suffix):
-                        key = re.sub(suffix, '', key)
-                setattr(temp, key, getattr(self.model, key+suffix,
-                                           getattr(self.model, key)))
-=======
             for key in self.model.named_vars.keys():
                 channum = key.split('_ch')[-1].split('_')[0]
                 if ((channum.isnumeric() and int(channum) == c)
@@ -147,13 +135,6 @@
                     # other underscores intact
                     name = key.split('_ch')[0]
                     setattr(temp, name, getattr(self.model, key))
-
-            # Solve Keplerian orbital period equation for system mass
-            # (otherwise starry is going to mess with P or a...)
-            a = temp.a*temp.Rs*const.R_sun.value
-            p = temp.per*(24.*3600.)
-            Ms = ((2.*np.pi*a**(3./2.))/p)**2/const.G.value/const.M_sun.value
->>>>>>> 00c987e6
 
             # Initialize star object
             star = starry.Primary(starry.Map(udeg=self.udeg),
@@ -365,22 +346,10 @@
             # new object without the _ch# parts of the parnames
             # For example, this way we can do `temp.u1` rather than
             # `getattr(self.fit, 'u1_ch'+c)`.
+            #
+            # FINDME: I shouldn't need this anymore once I've
+            #         fully setup PlanetParams
             temp = temp_class()
-<<<<<<< HEAD
-            for key in self.longparamlist[c]:
-                # FINDME: I shouldn't need this anymore once I've
-                #         fully setup PlanetParams
-                # Remove the _c part of the parname but leave any
-                # other underscores intact
-                if c == 0:
-                    suffix = ''
-                else:
-                    suffix = '_'+str(c)
-                    if key.endswith(suffix):
-                        key = re.sub(suffix, '', key)
-                setattr(temp, key, getattr(self.fit, key+suffix,
-                                           getattr(self.fit, key)))
-=======
             for key in self.fit.__dict__.keys():
                 channum = key.split('_ch')[-1].split('_')[0]
                 if ((channum.isnumeric() and int(channum) == c)
@@ -389,13 +358,6 @@
                     # other underscores intact
                     name = key.split('_ch')[0]
                     setattr(temp, name, getattr(self.fit, key))
-
-            # Solve Keplerian orbital period equation for system mass
-            # (otherwise starry is going to mess with P or a...)
-            a = temp.a*temp.Rs*const.R_sun.value
-            p = temp.per*(24.*3600.)
-            Ms = ((2.*np.pi*a**(3./2.))/p)**2/const.G.value/const.M_sun.value
->>>>>>> 00c987e6
 
             # Initialize star object
             star = starry.Primary(starry.Map(udeg=self.udeg),
