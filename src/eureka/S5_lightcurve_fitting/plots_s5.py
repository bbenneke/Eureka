--- conflicted
+++ resolved
@@ -87,7 +87,6 @@
 
         residuals = flux - model
 
-<<<<<<< HEAD
         # Get binned data and times
         if not hasattr(meta, 'nbin_plot') or meta.nbin_plot is None or \
            meta.nbin_plot > len(lc.time):
@@ -100,48 +99,28 @@
         binned_normflux = util.binData(flux/model_sys, nbin_plot)
         binned_res = util.binData(residuals, nbin_plot)
 
-=======
->>>>>>> 0e164a5e
         fig = plt.figure(5101, figsize=(8, 6))
         plt.clf()
 
         ax = fig.subplots(3, 1)
-<<<<<<< HEAD
         ax[0].errorbar(binned_time, binned_flux, yerr=binned_unc, fmt='.',
                        color='w', ecolor=color, mec=color)
-        ax[0].plot(lc.time, model, '.', ls='', ms=2, color='0.3', zorder=10)
-=======
-        ax[0].errorbar(time, flux, yerr=unc, fmt='.', color='w',
-                       ecolor=color, mec=color)
         ax[0].plot(time, model, '.', ls='', ms=2, color='0.3', zorder=10)
->>>>>>> 0e164a5e
         if isTitle:
             ax[0].set_title(f'{meta.eventlabel} - Channel {channel} - '
                             f'{fitter}')
         ax[0].set_ylabel('Normalized Flux', size=14)
         ax[0].set_xticks([])
 
-<<<<<<< HEAD
         ax[1].errorbar(binned_time, binned_normflux, yerr=binned_unc, fmt='.',
                        color='w', ecolor=color, mec=color)
-        ax[1].plot(new_time, model_phys, color='0.3', zorder=10)
-        ax[1].set_ylabel('Calibrated Flux', size=14)
-        ax[1].set_xticks([])
-
-        ax[2].errorbar(binned_time, binned_res*1e6, yerr=binned_unc*1e6,
-                       fmt='.', color='w', ecolor=color, mec=color)
-        ax[2].plot(lc.time, np.zeros_like(lc.time), color='0.3', zorder=10)
-=======
-        ax[1].errorbar(time, flux/model_sys, yerr=unc, fmt='.', color='w',
-                       ecolor=color, mec=color)
         ax[1].plot(new_timet, model_phys, color='0.3', zorder=10)
         ax[1].set_ylabel('Calibrated Flux', size=14)
         ax[1].set_xticks([])
 
-        ax[2].errorbar(time, residuals*1e6, yerr=unc*1e6, fmt='.',
-                       color='w', ecolor=color, mec=color)
+        ax[2].errorbar(binned_time, binned_res*1e6, yerr=binned_unc*1e6,
+                       fmt='.', color='w', ecolor=color, mec=color)
         ax[2].plot(time, np.zeros_like(time), color='0.3', zorder=10)
->>>>>>> 0e164a5e
         ax[2].set_ylabel('Residuals (ppm)', size=14)
         ax[2].set_xlabel(str(lc.time_units), size=14)
 
@@ -306,13 +285,7 @@
             sigma = np.ma.std(flux-model_phys)
             max_astro = np.ma.max(model_phys)
             ax.set_ylim(-3*sigma, max_astro+3*sigma)
-<<<<<<< HEAD
-            ax.set_xlim(np.min(lc.time), np.max(lc.time))
-
-=======
             ax.set_xlim(np.min(time), np.max(time))
-            
->>>>>>> 0e164a5e
             # Save/show the figure
             if lc.white:
                 fname_tag = 'white'
