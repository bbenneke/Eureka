--- conflicted
+++ resolved
@@ -357,27 +357,6 @@
                     flux_temp, err_temp = util.normalize_spectrum(
                         meta, flux_temp, err_temp)
                     time_temp = lc_whites[pi].time.values - offset
-<<<<<<< HEAD
-                    
-                    if hasattr(lc_whites[pi], 'centroid_x'):
-                        xpos_temp = np.ma.masked_invalid(
-                            lc_whites[pi].centroid_x.values)
-                        xwidth_temp = np.ma.masked_invalid(
-                            lc_whites[pi].centroid_sx.values)
-                    else:
-                        xpos_temp = None
-                        xwidth_temp = None
-                    if hasattr(lc_whites[pi], 'centroid_y'):
-                        ypos_temp = np.ma.masked_invalid(
-                            lc_whites[pi].centroid_y.values)
-                        ywidth_temp = np.ma.masked_invalid(
-                            lc_whites[pi].centroid_sy.values)
-                    else:
-                        ypos_temp = None
-                        ywidth_temp = None
-
-=======
->>>>>>> 559f703c
                     flux = np.ma.append(flux, flux_temp)
                     flux_err = np.ma.append(flux_err, err_temp)
                     time = np.ma.append(time, time_temp)
