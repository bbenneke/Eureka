import numpy as np
import inspect
try:
    import batman
except ImportError:
    print("Could not import batman. Functionality may be limited.")

from . import Model
from .AstroModel import PlanetParams, correct_light_travel_time, get_ecl_midpt
from ..limb_darkening_fit import ld_profile
from ...lib.split_channels import split


<<<<<<< HEAD
=======
class PlanetParams():
    """
    Define planet parameters.
    """
    def __init__(self, model, pid=0, channel=0):
        """
        Set attributes to PlanetParams object.

        Parameters
        ----------
        model : object
            The model.eval object that contains a dictionary of parameter names
            and their current values.
        pid : int; optional
            Planet ID, default is 0.
        channel : int, optional
            The channel number for multi-wavelength fits or mutli-white fits.
            Defaults to 0.
        """
        # Planet ID
        self.pid = pid
        if pid == 0:
            self.pid_id = ''
        else:
            self.pid_id = f'_pl{self.pid}'
        # Channel ID
        self.channel = channel
        if channel == 0:
            self.channel_id = ''
        else:
            self.channel_id = f'_ch{self.channel}'
        # Set transit/eclipse parameters
        self.t0 = None
        self.rprs = None
        self.rp = None
        self.inc = None
        self.ars = None
        self.a = None
        self.per = None
        self.ecc = None
        self.w = None
        self.ecosw = None
        self.esinw = None
        self.fpfs = None
        self.fp = None
        self.t_secondary = None
        self.cos1_amp = 0.
        self.cos1_off = 0.
        self.cos2_amp = 0.
        self.cos2_off = 0.
        self.AmpCos1 = 0.
        self.AmpSin1 = 0.
        self.AmpCos2 = 0.
        self.AmpSin2 = 0.
        self.u1 = 0
        self.u2 = 0
        self.u3 = 0
        self.u4 = 0
        for item in self.__dict__.keys():
            item0 = item+self.pid_id
            try:
                if model.parameters.dict[item0][1] == 'free':
                    item0 += self.channel_id
                setattr(self, item, model.parameters.dict[item0][0])
            except KeyError:
                if item in [f'u{i}' for i in range(1, 5)]:
                    # Limb darkening probably doesn't vary with planet
                    try:
                        item0 = item
                        if model.parameters.dict[item0][1] == 'free':
                            item0 += self.channel_id
                        setattr(self, item, model.parameters.dict[item0][0])
                    except KeyError:
                        pass
                else:
                    pass
        # Allow for rp or rprs
        if (self.rprs is None) and ('rp' in model.parameters.dict.keys()):
            item0 = 'rp' + self.pid_id
            if model.parameters.dict[item0][1] == 'free':
                item0 += self.channel_id
            setattr(self, 'rprs', model.parameters.dict[item0][0])
        if (self.rp is None) and ('rprs' in model.parameters.dict.keys()):
            item0 = 'rprs' + self.pid_id
            if model.parameters.dict[item0][1] == 'free':
                item0 += self.channel_id
            setattr(self, 'rp', model.parameters.dict[item0][0])
        # Allow for a or ars
        if (self.ars is None) and ('a' in model.parameters.dict.keys()):
            item0 = 'a' + self.pid_id
            if model.parameters.dict[item0][1] == 'free':
                item0 += self.channel_id
            setattr(self, 'ars', model.parameters.dict[item0][0])
        if (self.a is None) and ('ars' in model.parameters.dict.keys()):
            item0 = 'ars' + self.pid_id
            if model.parameters.dict[item0][1] == 'free':
                item0 += self.channel_id
            setattr(self, 'a', model.parameters.dict[item0][0])
        # Allow for (ecc, w) or (ecosw, esinw)
        if (self.ecosw is None) and ('ecc' in model.parameters.dict.keys()):
            item0 = 'ecc' + self.pid_id
            item1 = 'w' + self.pid_id
            if model.parameters.dict[item0][1] == 'free':
                item0 += self.channel_id
            if model.parameters.dict[item1][1] == 'free':
                item1 += self.channel_id
            ecc = model.parameters.dict[item0][0]
            w = model.parameters.dict[item1][0]
            ecosw = ecc*np.cos(w*np.pi/180)
            esinw = ecc*np.sin(w*np.pi/180)
            setattr(self, 'ecosw', ecosw)
            setattr(self, 'esinw', esinw)
        if (self.ecc is None) and ('ecosw' in model.parameters.dict.keys()):
            item0 = 'ecosw' + self.pid_id
            item1 = 'esinw' + self.pid_id
            if model.parameters.dict[item0][1] == 'free':
                item0 += self.channel_id
            if model.parameters.dict[item1][1] == 'free':
                item1 += self.channel_id
            ecosw = model.parameters.dict[item0][0]
            esinw = model.parameters.dict[item1][0]
            ecc = np.sqrt(ecosw**2+esinw**2)
            w = np.arctan2(esinw, ecosw)*180/np.pi
            setattr(self, 'ecc', ecc)
            setattr(self, 'w', w)
        # Allow for fp or fpfs
        if (self.fpfs is None) and ('fp' in model.parameters.dict.keys()):
            item0 = 'fp' + self.pid_id
            if model.parameters.dict[item0][1] == 'free':
                item0 += self.channel_id
            setattr(self, 'fpfs', model.parameters.dict[item0][0])
        elif self.fpfs is None:
            setattr(self, 'fpfs', 0.)
        if (self.fp is None) and ('fpfs' in model.parameters.dict.keys()):
            item0 = 'fpfs' + self.pid_id
            if model.parameters.dict[item0][1] == 'free':
                item0 += self.channel_id
            setattr(self, 'fp', model.parameters.dict[item0][0])
        elif self.fp is None:
            setattr(self, 'fp', 0.)
        # Set stellar radius
        if 'Rs' in model.parameters.dict.keys():
            item0 = 'Rs'
            if model.parameters.dict[item0][1] == 'free':
                item0 += self.channel_id
            setattr(self, 'Rs', model.parameters.dict[item0][0])

        # Make sure (e, w, ecosw, and esinw) are all defined (assuming e=0)
        if self.ecc is None:
            self.ecc = 0
            self.w = None
            self.ecosw = 0
            self.esinw = 0


>>>>>>> 00c987e6
class BatmanTransitModel(Model):
    """Transit Model"""
    def __init__(self, **kwargs):
        """Initialize the transit model

        Parameters
        ----------
        **kwargs : dict
            Additional parameters to pass to
            eureka.S5_lightcurve_fitting.models.Model.__init__().
            Can pass in the parameters, longparamlist, nchan, and
            paramtitles arguments here.
        """
        # Inherit from Model class
        super().__init__(**kwargs)
        self.name = 'batman transit'
        # Define transit model to be used
        self.transit_model = batman.TransitModel

        # Define model type (physical, systematic, other)
        self.modeltype = 'physical'

        log = kwargs.get('log')

        # Store the ld_profile
        self.ld_from_S4 = kwargs.get('ld_from_S4')
        ld_func = ld_profile(self.parameters.limb_dark.value,
                             use_gen_ld=self.ld_from_S4)
        len_params = len(inspect.signature(ld_func).parameters)
        self.coeffs = ['u{}'.format(n) for n in range(1, len_params)]

        self.ld_from_file = kwargs.get('ld_from_file')

        # Replace u parameters with generated limb-darkening values
        if self.ld_from_S4 or self.ld_from_file:
            log.writelog("Using the following limb-darkening values:")
            self.ld_array = kwargs.get('ld_coeffs')
            for c in range(self.nchannel_fitted):
                chan = self.fitted_channels[c]
                if self.ld_from_S4:
                    ld_array = self.ld_array[len_params-2]
                else:
                    ld_array = self.ld_array
                for u in self.coeffs:
                    index = np.where(np.array(self.paramtitles) == u)[0]
                    if len(index) != 0:
                        item = self.longparamlist[c][index[0]]
                        param = int(item.split('_')[0][-1])
                        ld_val = ld_array[chan][param-1]
                        log.writelog(f"{item}, {ld_val}")
                        # Use the file value as the starting guess
                        self.parameters.dict[item][0] = ld_val
                        # In a normal prior, center at the file value
                        if (self.parameters.dict[item][-1] == 'N' and
                                self.recenter_ld_prior):
                            self.parameters.dict[item][-3] = ld_val
                        # Update the non-dictionary form as well
                        setattr(self.parameters, item,
                                self.parameters.dict[item])

    def eval(self, channel=None, pid=None, **kwargs):
        """Evaluate the function with the given values.

        Parameters
        ----------
        channel : int; optional
            If not None, only consider one of the channels. Defaults to None.
        pid : int; optional
            Planet ID, default is None which combines the models from
            all planets.
        **kwargs : dict
            Must pass in the time array here if not already set.

        Returns
        -------
        lcfinal : ndarray
            The value of the model at the times self.time.
        """
        if channel is None:
            nchan = self.nchannel_fitted
            channels = self.fitted_channels
        else:
            nchan = 1
            channels = [channel, ]

        if pid is None:
            pid_iter = range(self.num_planets)
        else:
            pid_iter = [pid,]

        # Get the time
        if self.time is None:
            self.time = kwargs.get('time')

        # Set all parameters
        lcfinal = np.array([])
        for c in range(nchan):
            if self.nchannel_fitted > 1:
                chan = channels[c]
            else:
                chan = 0

            time = self.time
            if self.multwhite:
                # Split the arrays that have lengths of the original time axis
                time = split([time, ], self.nints, chan)[0]

            light_curve = np.ma.zeros(len(time))
            for pid in pid_iter:
                # Initialize planet
                pl_params = PlanetParams(self, pid, chan)

                # Set limb darkening parameters
                uarray = []
                for uind in range(1, len(self.coeffs)+1):
                    uarray.append(getattr(pl_params, f'u{uind}'))
                pl_params.u = uarray
                pl_params.limb_dark = self.parameters.dict['limb_dark'][0]

                # Enforce physicality to avoid crashes from batman by returning
                # something that should be a horrible fit
                if not ((0 < pl_params.per) and (0 < pl_params.inc <= 90) and
                        (1 < pl_params.a) and (-1 <= pl_params.ecosw <= 1) and
                        (-1 <= pl_params.esinw <= 1)):
                    # Returning nans or infs breaks the fits, so this was the
                    # best I could think of
                    light_curve = 1e6*np.ma.ones(time.shape)
                    continue

                # Use batman ld_profile name
                if self.parameters.limb_dark.value == '4-parameter':
                    pl_params.limb_dark = 'nonlinear'
                elif self.parameters.limb_dark.value == 'kipping2013':
                    # Enforce physicality to avoid crashes from batman by
                    # returning something that should be a horrible fit
                    if pl_params.u[0] <= 0:
                        # Returning nans or infs breaks the fits, so this was
                        # the best I could think of
<<<<<<< HEAD
                        light_curve = 1e8*np.ma.ones(time.shape)
=======
                        light_curve = 1e6*np.ma.ones(time.shape)
>>>>>>> 00c987e6
                        continue
                    pl_params.limb_dark = 'quadratic'
                    u1 = 2*np.sqrt(pl_params.u[0])*pl_params.u[1]
                    u2 = np.sqrt(pl_params.u[0])*(1-2*pl_params.u[1])
                    pl_params.u = np.array([u1, u2])

                # Make the transit model
                m_transit = self.transit_model(pl_params, time,
                                               transittype='primary')
                light_curve *= m_transit.light_curve(pl_params)

            lcfinal = np.ma.append(lcfinal, light_curve)

        return lcfinal


class BatmanEclipseModel(Model):
    """Eclipse Model"""
    def __init__(self, **kwargs):
        """Initialize the transit model

        Parameters
        ----------
        **kwargs : dict
            Additional parameters to pass to
            eureka.S5_lightcurve_fitting.models.Model.__init__().
        """
        # Inherit from Model class
        super().__init__(**kwargs)
        self.name = 'batman eclipse'
        # Define transit model to be used
        self.transit_model = batman.TransitModel

        # Define model type (physical, systematic, other)
        self.modeltype = 'physical'

        log = kwargs.get('log')

        # Set default to turn light-travel correction on if not specified
        self.compute_ltt = getattr(self, 'compute_ltt', None)
        if self.compute_ltt is None:
            self.compute_ltt = True

        # Get the parameters relevant to light travel time correction
        ltt_params = np.array(['per', 'inc', 't0'])
        ltt_par2 = np.array(['a', 'ars'])
        ltt_par3 = np.array(['ecc', 'w'])
        ltt_par4 = np.array(['ecosw', 'esinw'])
        # Check if able to do ltt correction
        ltt_params_present = (np.all(np.in1d(ltt_params, self.paramtitles))
                              and 'Rs' in self.parameters.dict.keys()
                              and np.any(np.in1d(ltt_par2, self.paramtitles))
                              and np.any([np.all(np.in1d(ltt_par3,
                                                         self.paramtitles)),
                                          np.all(np.in1d(ltt_par4,
                                                         self.paramtitles))]))
        if self.compute_ltt and not ltt_params_present:
            missing_params = ltt_params[~np.any(ltt_params.reshape(-1, 1) ==
                                                np.array(self.paramtitles),
                                                axis=1)]
            if 'Rs' not in self.parameters.dict.keys():
                missing_params = np.append('Rs', missing_params)
            if ('a' not in self.parameters.dict.keys()) and \
                    ('ars' not in self.parameters.dict.keys()):
                missing_params = np.append('a', missing_params)

            log.writelog("WARNING: Missing parameters ["
                         f"{', '.join(missing_params)}] in your EPF which "
                         "are required to account for light-travel time.\n")

            if 't_secondary' not in self.parameters.dict.keys():
                log.writelog("         You should either add these parameters,"
                             " fit for t_secondary (but note that the\n"
                             "         fitted t_secondary value will not have "
                             "accounted for light-travel time), or you\n"
                             "         should set compute_ltt to False in your"
                             " ECF.")
            else:
                log.writelog("         While you are fitting for t_secondary "
                             "which will help, note that the fitted\n"
                             "         t_secondary value will not have "
                             "accounted for light-travel time. You should\n"
                             "         either add the missing parameters or "
                             "set compute_ltt to False in your ECF.")

            log.writelog("         Setting compute_ltt to False for now!")
            self.compute_ltt = False

    def eval(self, channel=None, pid=None, **kwargs):
        """Evaluate the function with the given values.

        Parameters
        ----------
        channel : int; optional
            If not None, only consider one of the channels. Defaults to None.
        pid : int; optional
            Planet ID, default is None which combines the models from
            all planets.
        **kwargs : dict
            Must pass in the time array here if not already set.

        Returns
        -------
        lcfinal : ndarray
            The value of the model at the times self.time.
        """
        if channel is None:
            nchan = self.nchannel_fitted
            channels = self.fitted_channels
        else:
            nchan = 1
            channels = [channel, ]

        if pid is None:
            pid_iter = range(self.num_planets)
        else:
            pid_iter = [pid,]

        # Get the time
        if self.time is None:
            self.time = kwargs.get('time')

        # Set all parameters
        lcfinal = np.ma.array([])
        for c in range(nchan):
            if self.nchannel_fitted > 1:
                chan = channels[c]
            else:
                chan = 0

            time = self.time
            if self.multwhite:
                # Split the arrays that have lengths of the original time axis
                time = split([time, ], self.nints, chan)[0]

            light_curve = np.ma.zeros(len(time))
            for pid in pid_iter:
                # Initialize planet
                pl_params = PlanetParams(self, pid, chan)

                # Set limb darkening parameters
                pl_params.u = []
                pl_params.limb_dark = 'uniform'

                # Enforce physicality to avoid crashes
                if not ((0 < pl_params.per) and (0 < pl_params.inc < 90) and
                        (1 < pl_params.a) and (0 <= pl_params.ecc < 1)):
                    # Returning nans or infs breaks the fits, so this was
                    # the best I could think of
<<<<<<< HEAD
                    light_curve = 1e8*np.ma.ones(time.shape)
=======
                    light_curve = 1e6*np.ma.ones(time.shape)
>>>>>>> 00c987e6
                    continue

                # Compute light travel time
                if self.compute_ltt:
                    self.adjusted_time = correct_light_travel_time(time,
                                                                   pl_params)
                else:
                    self.adjusted_time = time

                if pl_params.t_secondary is None:
                    # If not explicitly fitting for the time of eclipse, get
                    # the time of eclipse from the time of transit, period,
                    # eccentricity, and argument of periastron
                    pl_params.t_secondary = get_ecl_midpt(pl_params)

                # Make the eclipse model
                m_eclipse = self.transit_model(pl_params,
                                               self.adjusted_time,
                                               transittype='secondary')
                light_curve += m_eclipse.light_curve(pl_params)

            lcfinal = np.ma.append(lcfinal, light_curve)

        return lcfinal<|MERGE_RESOLUTION|>--- conflicted
+++ resolved
@@ -11,164 +11,6 @@
 from ...lib.split_channels import split
 
 
-<<<<<<< HEAD
-=======
-class PlanetParams():
-    """
-    Define planet parameters.
-    """
-    def __init__(self, model, pid=0, channel=0):
-        """
-        Set attributes to PlanetParams object.
-
-        Parameters
-        ----------
-        model : object
-            The model.eval object that contains a dictionary of parameter names
-            and their current values.
-        pid : int; optional
-            Planet ID, default is 0.
-        channel : int, optional
-            The channel number for multi-wavelength fits or mutli-white fits.
-            Defaults to 0.
-        """
-        # Planet ID
-        self.pid = pid
-        if pid == 0:
-            self.pid_id = ''
-        else:
-            self.pid_id = f'_pl{self.pid}'
-        # Channel ID
-        self.channel = channel
-        if channel == 0:
-            self.channel_id = ''
-        else:
-            self.channel_id = f'_ch{self.channel}'
-        # Set transit/eclipse parameters
-        self.t0 = None
-        self.rprs = None
-        self.rp = None
-        self.inc = None
-        self.ars = None
-        self.a = None
-        self.per = None
-        self.ecc = None
-        self.w = None
-        self.ecosw = None
-        self.esinw = None
-        self.fpfs = None
-        self.fp = None
-        self.t_secondary = None
-        self.cos1_amp = 0.
-        self.cos1_off = 0.
-        self.cos2_amp = 0.
-        self.cos2_off = 0.
-        self.AmpCos1 = 0.
-        self.AmpSin1 = 0.
-        self.AmpCos2 = 0.
-        self.AmpSin2 = 0.
-        self.u1 = 0
-        self.u2 = 0
-        self.u3 = 0
-        self.u4 = 0
-        for item in self.__dict__.keys():
-            item0 = item+self.pid_id
-            try:
-                if model.parameters.dict[item0][1] == 'free':
-                    item0 += self.channel_id
-                setattr(self, item, model.parameters.dict[item0][0])
-            except KeyError:
-                if item in [f'u{i}' for i in range(1, 5)]:
-                    # Limb darkening probably doesn't vary with planet
-                    try:
-                        item0 = item
-                        if model.parameters.dict[item0][1] == 'free':
-                            item0 += self.channel_id
-                        setattr(self, item, model.parameters.dict[item0][0])
-                    except KeyError:
-                        pass
-                else:
-                    pass
-        # Allow for rp or rprs
-        if (self.rprs is None) and ('rp' in model.parameters.dict.keys()):
-            item0 = 'rp' + self.pid_id
-            if model.parameters.dict[item0][1] == 'free':
-                item0 += self.channel_id
-            setattr(self, 'rprs', model.parameters.dict[item0][0])
-        if (self.rp is None) and ('rprs' in model.parameters.dict.keys()):
-            item0 = 'rprs' + self.pid_id
-            if model.parameters.dict[item0][1] == 'free':
-                item0 += self.channel_id
-            setattr(self, 'rp', model.parameters.dict[item0][0])
-        # Allow for a or ars
-        if (self.ars is None) and ('a' in model.parameters.dict.keys()):
-            item0 = 'a' + self.pid_id
-            if model.parameters.dict[item0][1] == 'free':
-                item0 += self.channel_id
-            setattr(self, 'ars', model.parameters.dict[item0][0])
-        if (self.a is None) and ('ars' in model.parameters.dict.keys()):
-            item0 = 'ars' + self.pid_id
-            if model.parameters.dict[item0][1] == 'free':
-                item0 += self.channel_id
-            setattr(self, 'a', model.parameters.dict[item0][0])
-        # Allow for (ecc, w) or (ecosw, esinw)
-        if (self.ecosw is None) and ('ecc' in model.parameters.dict.keys()):
-            item0 = 'ecc' + self.pid_id
-            item1 = 'w' + self.pid_id
-            if model.parameters.dict[item0][1] == 'free':
-                item0 += self.channel_id
-            if model.parameters.dict[item1][1] == 'free':
-                item1 += self.channel_id
-            ecc = model.parameters.dict[item0][0]
-            w = model.parameters.dict[item1][0]
-            ecosw = ecc*np.cos(w*np.pi/180)
-            esinw = ecc*np.sin(w*np.pi/180)
-            setattr(self, 'ecosw', ecosw)
-            setattr(self, 'esinw', esinw)
-        if (self.ecc is None) and ('ecosw' in model.parameters.dict.keys()):
-            item0 = 'ecosw' + self.pid_id
-            item1 = 'esinw' + self.pid_id
-            if model.parameters.dict[item0][1] == 'free':
-                item0 += self.channel_id
-            if model.parameters.dict[item1][1] == 'free':
-                item1 += self.channel_id
-            ecosw = model.parameters.dict[item0][0]
-            esinw = model.parameters.dict[item1][0]
-            ecc = np.sqrt(ecosw**2+esinw**2)
-            w = np.arctan2(esinw, ecosw)*180/np.pi
-            setattr(self, 'ecc', ecc)
-            setattr(self, 'w', w)
-        # Allow for fp or fpfs
-        if (self.fpfs is None) and ('fp' in model.parameters.dict.keys()):
-            item0 = 'fp' + self.pid_id
-            if model.parameters.dict[item0][1] == 'free':
-                item0 += self.channel_id
-            setattr(self, 'fpfs', model.parameters.dict[item0][0])
-        elif self.fpfs is None:
-            setattr(self, 'fpfs', 0.)
-        if (self.fp is None) and ('fpfs' in model.parameters.dict.keys()):
-            item0 = 'fpfs' + self.pid_id
-            if model.parameters.dict[item0][1] == 'free':
-                item0 += self.channel_id
-            setattr(self, 'fp', model.parameters.dict[item0][0])
-        elif self.fp is None:
-            setattr(self, 'fp', 0.)
-        # Set stellar radius
-        if 'Rs' in model.parameters.dict.keys():
-            item0 = 'Rs'
-            if model.parameters.dict[item0][1] == 'free':
-                item0 += self.channel_id
-            setattr(self, 'Rs', model.parameters.dict[item0][0])
-
-        # Make sure (e, w, ecosw, and esinw) are all defined (assuming e=0)
-        if self.ecc is None:
-            self.ecc = 0
-            self.w = None
-            self.ecosw = 0
-            self.esinw = 0
-
-
->>>>>>> 00c987e6
 class BatmanTransitModel(Model):
     """Transit Model"""
     def __init__(self, **kwargs):
@@ -307,11 +149,7 @@
                     if pl_params.u[0] <= 0:
                         # Returning nans or infs breaks the fits, so this was
                         # the best I could think of
-<<<<<<< HEAD
-                        light_curve = 1e8*np.ma.ones(time.shape)
-=======
                         light_curve = 1e6*np.ma.ones(time.shape)
->>>>>>> 00c987e6
                         continue
                     pl_params.limb_dark = 'quadratic'
                     u1 = 2*np.sqrt(pl_params.u[0])*pl_params.u[1]
@@ -461,11 +299,7 @@
                         (1 < pl_params.a) and (0 <= pl_params.ecc < 1)):
                     # Returning nans or infs breaks the fits, so this was
                     # the best I could think of
-<<<<<<< HEAD
-                    light_curve = 1e8*np.ma.ones(time.shape)
-=======
                     light_curve = 1e6*np.ma.ones(time.shape)
->>>>>>> 00c987e6
                     continue
 
                 # Compute light travel time
