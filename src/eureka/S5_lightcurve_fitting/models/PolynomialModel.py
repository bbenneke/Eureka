import numpy as np

from .Model import Model
from ...lib.readEPF import Parameters


class PolynomialModel(Model):
    """Polynomial Model"""
    def __init__(self, **kwargs):
        """Initialize the polynomial model.

        Parameters
        ----------
        **kwargs : dict
            Additional parameters to pass to
            eureka.S5_lightcurve_fitting.models.Model.__init__().
            Can pass in the parameters, longparamlist, nchan, and
            paramtitles arguments here.
        """
        # Inherit from Model class
        super().__init__(**kwargs)

        # Define model type (physical, systematic, other)
        self.modeltype = 'systematic'

        # Check for Parameters instance
        self.parameters = kwargs.get('parameters')
        # Generate parameters from kwargs if necessary
        if self.parameters is None:
            coeff_dict = kwargs.get('coeff_dict')
            params = {cN: coeff for cN, coeff in coeff_dict.items()
                      if cN.startswith('c') and cN[1:].isdigit()}
            self.parameters = Parameters(**params)

        # Update coefficients
        self._parse_coeffs()

    @property
    def time(self):
        """A getter for the time."""
        return self._time

    @time.setter
    def time(self, time_array):
        """A setter for the time."""
        self._time = time_array
        if self.time is not None:
            # Convert to local time
            if self.multwhite:
                self.time_local = []
                for chan in self.fitted_channels:
                    trim1 = np.nansum(self.mwhites_nexp[:chan])
                    trim2 = trim1 + self.mwhites_nexp[chan]
                    time = self.time[trim1:trim2]
                    self.time_local.extend(time - time.mean())
                self.time_local = np.array(self.time_local)
            else:
                self.time_local = self.time - self.time.mean()

    def _parse_coeffs(self):
        """Convert dict of 'c#' coefficients into a list
        of coefficients in decreasing order, i.e. ['c2','c1','c0'].

        Returns
        -------
        np.ndarray
            The sequence of coefficient values
        """
        # Parse 'c#' keyword arguments as coefficients
        self.coeffs = np.zeros((self.nchannel_fitted, 10))
        for c in range(self.nchannel_fitted):
            if self.nchannel_fitted > 1:
                chan = self.fitted_channels[c]
            else:
                chan = 0
            for i in range(9, -1, -1):
                try:
                    if chan == 0:
                        self.coeffs[c, 9-i] = \
                            self.parameters.dict[f'c{i}'][0]
                    else:
<<<<<<< HEAD
                        self.coeffs[j, 9-i] = \
                            self.parameters.dict[f'c{i}_{j}'][0]
=======
                        self.coeffs[c, 9-i] = \
                            self.parameters.dict[f'c{i}_{chan}'][0]
>>>>>>> dd357339
                except KeyError:
                    pass

        # Trim zeros
        self.coeffs = self.coeffs[:, ~np.all(self.coeffs == 0, axis=0)]

    def eval(self, channel=None, **kwargs):
        """Evaluate the function with the given values.

        Parameters
        ----------
        channel : int; optional
            If not None, only consider one of the channels. Defaults to None.
        **kwargs : dict
            Must pass in the time array here if not already set.

        Returns
        -------
        lcfinal : ndarray
            The value of the model at the times self.time.
        """
        if channel is None:
            nchan = self.nchannel_fitted
            channels = self.fitted_channels
        else:
            nchan = 1
            channels = [channel, ]

        # Get the time
        if self.time is None:
            self.time = kwargs.get('time')

        # Create the polynomial from the coeffs
        lcfinal = np.array([])
<<<<<<< HEAD
        for c in np.arange(self.nchan):
            poly = np.poly1d(self.coeffs[c])
            if self.multwhite:
                trim1 = np.nansum(self.mwhites_nexp[:c])
                trim2 = trim1 + self.mwhites_nexp[c]
                time = self.time_local[trim1:trim2]
            else:
                time = self.time_local
=======
        for c in range(nchan):
            if self.multwhite:
                chan = channels[c]
                trim1 = np.nansum(self.mwhites_nexp[:chan])
                trim2 = trim1 + self.mwhites_nexp[chan]
                time = self.time_local[trim1:trim2]
            else:
                time = self.time_local
            
            if self.nchannel_fitted > 1:
                chan = channels[c]
            else:
                chan = 0
            poly = np.poly1d(self.coeffs[chan])
>>>>>>> dd357339
            lcpiece = np.polyval(poly, time)
            lcfinal = np.append(lcfinal, lcpiece)
        return lcfinal<|MERGE_RESOLUTION|>--- conflicted
+++ resolved
@@ -79,13 +79,8 @@
                         self.coeffs[c, 9-i] = \
                             self.parameters.dict[f'c{i}'][0]
                     else:
-<<<<<<< HEAD
-                        self.coeffs[j, 9-i] = \
-                            self.parameters.dict[f'c{i}_{j}'][0]
-=======
                         self.coeffs[c, 9-i] = \
                             self.parameters.dict[f'c{i}_{chan}'][0]
->>>>>>> dd357339
                 except KeyError:
                     pass
 
@@ -120,16 +115,6 @@
 
         # Create the polynomial from the coeffs
         lcfinal = np.array([])
-<<<<<<< HEAD
-        for c in np.arange(self.nchan):
-            poly = np.poly1d(self.coeffs[c])
-            if self.multwhite:
-                trim1 = np.nansum(self.mwhites_nexp[:c])
-                trim2 = trim1 + self.mwhites_nexp[c]
-                time = self.time_local[trim1:trim2]
-            else:
-                time = self.time_local
-=======
         for c in range(nchan):
             if self.multwhite:
                 chan = channels[c]
@@ -144,7 +129,6 @@
             else:
                 chan = 0
             poly = np.poly1d(self.coeffs[chan])
->>>>>>> dd357339
             lcpiece = np.polyval(poly, time)
             lcfinal = np.append(lcfinal, lcpiece)
         return lcfinal