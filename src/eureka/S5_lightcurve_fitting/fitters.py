import numpy as np
import pandas as pd
import copy
from io import StringIO
import os
import sys
import h5py
import time as time_pkg

from scipy.optimize import minimize
import lmfit
import emcee

from dynesty import NestedSampler
from dynesty.utils import resample_equal

from .likelihood import computeRedChiSq, lnprob, ln_like, ptform
from . import plots_s5 as plots
from ..lib import astropytable

from multiprocessing import Pool

from astropy import table


def lsqfitter(lc, model, meta, log, calling_function='lsq', **kwargs):
    """Perform least-squares fit.

    Parameters
    ----------
    lc : eureka.S5_lightcurve_fitting.lightcurve.LightCurve
        The lightcurve data object.
    model : eureka.S5_lightcurve_fitting.models.CompositeModel
        The composite model to fit.
    meta : eureka.lib.readECF.MetaClass
        The metadata object.
    log : logedit.Logedit
        The open log in which notes from this step can be added.
    calling_function : str
        The fitter that is being run (e.g. may be 'emcee' if running lsqfitter
        to initialize emcee walkers). Defailts to 'lsq'.
    **kwargs : dict
        Arbitrary keyword arguments.

    Returns
    -------
    best_model : eureka.S5_lightcurve_fitting.models.CompositeModel
        The composite model after fitting

    Notes
    -----
    History:

    - December 29-30, 2021 Taylor Bell
        Updated documentation and arguments. Reduced repeated code.
        Also saving covariance matrix for later estimation of sampler
        step size.
    - January 7-22, 2022 Megan Mansfield
        Adding ability to do a single shared fit across all channels
    - February 28-March 1, 2022 Caroline Piaulet
        Adding scatter_ppm parameter
    - Mar 13-Apr 18, 2022 Caroline Piaulet
        Record an astropy table for param values
    """
    # Group the different variable types
    freenames, freepars, prior1, prior2, priortype, indep_vars = \
        group_variables(model)
    if hasattr(meta, 'old_fitparams') and meta.old_fitparams is not None:
        freepars = load_old_fitparams(meta, log, lc.channel, freenames)

    start_lnprob = lnprob(freepars, lc, model, prior1, prior2, priortype,
                          freenames)
    log.writelog(f'Starting lnprob: {start_lnprob}', mute=(not meta.verbose))

    def neg_lnprob(theta, lc, model, prior1, prior2, priortype, freenames):
        return -lnprob(theta, lc, model, prior1, prior2, priortype, freenames)
    global lsq_t0
    lsq_t0 = time_pkg.time()

    def callback_full(theta, lc, model, prior1, prior2, priortype, freenames):
        global lsq_t0
        if (time_pkg.time()-lsq_t0) > 0.5:
            lsq_t0 = time_pkg.time()
            print('Current lnprob = ', lnprob(theta, lc, model, prior1, prior2,
                                              priortype, freenames), end='\r')

    def callback(theta):
        return callback_full(theta, lc, model, prior1, prior2, priortype,
                             freenames)

    if not hasattr(meta, 'lsq_method'):
        log.writelog('No lsq optimization method specified - using Nelder-Mead'
                     ' by default.')
        meta.lsq_method = 'Nelder-Mead'
    if not hasattr(meta, 'lsq_tol'):
        log.writelog('No lsq tolerance specified - using 1e-6 by default.')
        meta.lsq_tol = 1e-6
    if not hasattr(meta, 'lsq_maxiter'):
        meta.lsq_maxiter = None
    results = minimize(neg_lnprob, freepars,
                       args=(lc, model, prior1, prior2, priortype, freenames),
                       method=meta.lsq_method, tol=meta.lsq_tol,
                       options={'maxiter': meta.lsq_maxiter},
                       callback=callback)

    log.writelog("\nVerbose lsq results: {}\n".format(results),
                 mute=(not meta.verbose))
    if not meta.verbose:
        log.writelog("Success?: {}".format(results.success))
        log.writelog(results.message)

    # Get the best fit params
    fit_params = results.x

    # Create table of results
    t_results = table.Table([freenames, fit_params],
                            names=("Parameter", "Mean"))

    model.update(fit_params, freenames)
    if "scatter_ppm" in freenames:
        ind = [i for i in np.arange(len(freenames))
               if freenames[i][0:11] == "scatter_ppm"]
        for chan in range(len(ind)):
            lc.unc_fit[chan*lc.time.size:(chan+1)*lc.time.size] = \
                fit_params[ind[chan]] * 1e-6
    elif "scatter_mult" in freenames:
        ind = [i for i in np.arange(len(freenames))
               if freenames[i][0:12] == "scatter_mult"]
        if not hasattr(lc, 'unc_fit'):
            lc.unc_fit = copy.deepcopy(lc.unc)
        for chan in range(len(ind)):
            lc.unc_fit[chan*lc.time.size:(chan+1)*lc.time.size] = \
                (fit_params[ind[chan]] *
                 lc.unc[chan*lc.time.size:(chan+1)*lc.time.size])

    # Save the fit ASAP
    save_fit(meta, lc, model, calling_function, t_results, freenames)

    end_lnprob = lnprob(fit_params, lc, model, prior1, prior2, priortype,
                        freenames)
    log.writelog(f'Ending lnprob: {end_lnprob}', mute=(not meta.verbose))

    # Compute reduced chi-squared
    chi2red = computeRedChiSq(lc, log, model, meta, freenames)

    print('\nLSQ RESULTS:')
    for i in range(len(freenames)):
        if 'scatter_mult' in freenames[i]:
            chan = freenames[i].split('_')[-1]
            if chan.isnumeric():
                chan = int(chan)
            else:
                chan = 0
            scatter_ppm = (fit_params[i] *
                           np.ma.median(lc.unc[chan*lc.time.size:
                                               (chan+1)*lc.time.size]) * 1e6)
            log.writelog(f'{freenames[i]}: {fit_params[i]}; {scatter_ppm} ppm')
        else:
            log.writelog(f'{freenames[i]}: {fit_params[i]}')
    log.writelog('')

    # Plot fit
    if meta.isplots_S5 >= 1:
        plots.plot_fit(lc, model, meta, fitter=calling_function)

    # Plot GP fit + components
    if model.GP and meta.isplots_S5 >= 1:
        plots.plot_GP_components(lc, model, meta, fitter=calling_function)

    # Plot Allan plot
    if meta.isplots_S5 >= 3 and calling_function == 'lsq':
        # This plot is only really useful if you're actually using the
        # lsq fitter, otherwise don't make it
        plots.plot_rms(lc, model, meta, fitter=calling_function)

    # Plot residuals distribution
    if meta.isplots_S5 >= 3 and calling_function == 'lsq':
        plots.plot_res_distr(lc, model, meta, fitter=calling_function)

    # Make a new model instance
    best_model = copy.deepcopy(model)
    best_model.components[0].update(fit_params, freenames)

    # Save the covariance matrix in case it's needed to estimate step size
    # for a sampler
    # FINDME:
    # Commented out for now because op.least_squares() doesn't provide
    # covariance matrix
    # Need to compute using Jacobian matrix instead (hess_inv = (J.T J)^{-1})
    # model_lc = model.eval()
    # if results[1] is not None:
    #     residuals = (lc.flux - model_lc)
    #     cov_mat = results[1]*np.var(residuals)
    # else:
    #     # Sometimes lsq will fail to converge and will return a None
    #     # covariance matrix
    #     cov_mat = None
    cov_mat = None
    best_model.__setattr__('cov_mat', cov_mat)
    best_model.__setattr__('chi2red', chi2red)
    best_model.__setattr__('fit_params', fit_params)

    return best_model


def demcfitter(lc, model, meta, log, **kwargs):
    """Perform sampling using Differential Evolution Markov Chain.

    This is an empty placeholder function to be filled later.

    Parameters
    ----------
    lc : eureka.S5_lightcurve_fitting.lightcurve.LightCurve
        The lightcurve data object.
    model : eureka.S5_lightcurve_fitting.models.CompositeModel
        The composite model to fit.
    meta : eureka.lib.readECF.MetaClass
        The metadata object.
    log : logedit.Logedit
        The open log in which notes from this step can be added.
    **kwargs : dict
        Arbitrary keyword arguments.

    Returns
    -------
    best_model : eureka.S5_lightcurve_fitting.models.CompositeModel
        The composite model after fitting

    Notes
    -----
    History:

    - December 29, 2021 Taylor Bell
        Updated documentation and arguments
    """
    best_model = None
    return best_model


def emceefitter(lc, model, meta, log, **kwargs):
    """Perform sampling using emcee.

    Parameters
    ----------
    lc : eureka.S5_lightcurve_fitting.lightcurve.LightCurve
        The lightcurve data object
    model : eureka.S5_lightcurve_fitting.models.CompositeModel
        The composite model to fit
    meta : eureka.lib.readECF.MetaClass
        The metadata object
    log : logedit.Logedit
        The open log in which notes from this step can be added.
    **kwargs : dict
        Arbitrary keyword arguments.

    Returns
    -------
    best_model : eureka.S5_lightcurve_fitting.models.CompositeModel
        The composite model after fitting

    Notes
    -----
    History:

    - December 29, 2021 Taylor Bell
        Updated documentation. Reduced repeated code.
    - January 7-22, 2022 Megan Mansfield
        Adding ability to do a single shared fit across all channels
    - February 23-25, 2022 Megan Mansfield
        Added log-uniform and Gaussian priors.
    - February 28-March 1, 2022 Caroline Piaulet
        Adding scatter_ppm parameter. Added statements to avoid some initial
        state issues.
    - Mar 13-Apr 18, 2022 Caroline Piaulet
        Record an astropy table for mean, median, percentiles,
        +/- 1 sigma, all params
    """
    # Group the different variable types
    freenames, freepars, prior1, prior2, priortype, indep_vars = \
        group_variables(model)
    if hasattr(meta, 'old_fitparams') and meta.old_fitparams is not None:
        freepars = load_old_fitparams(meta, log, lc.channel, freenames)
    ndim = len(freenames)

    if hasattr(meta, 'old_chain') and meta.old_chain is not None:
        pos, nwalkers = start_from_oldchain_emcee(meta, log, ndim, lc.channel,
                                                  freenames)
    else:
        if not hasattr(meta, 'lsq_first') or meta.lsq_first:
            # Only call lsq fitter first if asked or lsq_first option wasn't
            # passed (allowing backwards compatibility)
            log.writelog('\nCalling lsqfitter first...')
            # RUN LEAST SQUARES
            lsq_sol = lsqfitter(lc, model, meta, log,
                                calling_function='emcee_lsq', **kwargs)

            freepars = lsq_sol.fit_params

            # SCALE UNCERTAINTIES WITH REDUCED CHI2
            if meta.rescale_err:
                lc.unc *= np.sqrt(lsq_sol.chi2red)
        else:
            lsq_sol = None
        pos, nwalkers = initialize_emcee_walkers(meta, log, ndim, lsq_sol,
                                                 freepars, prior1, prior2,
                                                 priortype)

    start_lnprob = lnprob(np.median(pos, axis=0), lc, model, prior1, prior2,
                          priortype, freenames)
    log.writelog(f'Starting lnprob: {start_lnprob}', mute=(not meta.verbose))

    # Initialize tread pool
    if hasattr(meta, 'ncpu') and meta.ncpu > 1:
        pool = Pool(meta.ncpu)
    else:
        meta.ncpu = 1
        pool = None

    # Run emcee burn-in
    sampler = emcee.EnsembleSampler(nwalkers, ndim, lnprob,
                                    args=(lc, model, prior1, prior2,
                                          priortype, freenames),
                                    pool=pool)
    log.writelog('Running emcee burn-in...')
    sampler.run_mcmc(pos, meta.run_nsteps, progress=True)
    # state = sampler.run_mcmc(pos, meta.run_nsteps, progress=True)
    # # Log some details about the burn-in phase
    # acceptance_fraction = np.mean(sampler.acceptance_fraction)
    # log.writelog(f"Mean acceptance fraction: {acceptance_fraction:.3f}",
    #              mute=(not meta.verbose))
    # try:
    # autocorr = sampler.get_autocorr_time()
    #     log.writelog(f"Mean autocorrelation time: {autocorr:.3f} steps",
    #                  mute=(not meta.verbose))
    # except:
    #     log.writelog("Error: Unable to estimate the autocorrelation time!",
    #                  mute=(not meta.verbose))
    # mid_lnprob = lnprob(np.median(sampler.get_chain()[-1], axis=0), lc,
    #                     model, prior1, prior2, priortype, freenames)
    # log.writelog(f'Intermediate lnprob: {mid_lnprob}',
    #              mute=(not meta.verbose))
    # if meta.isplots_S5 >= 3:
    #     plots.plot_chain(sampler.get_chain(), lc, meta, freenames,
    #                      fitter='emcee', burnin=True)
    # # Reset the sampler and do the production run
    # log.writelog('Running emcee production run...')
    # sampler.reset()
    # sampler.run_mcmc(state, meta.run_nsteps-meta.run_nburn, progress=True)
    # samples = sampler.get_chain(flat=True)

    samples = sampler.get_chain(flat=True, discard=meta.run_nburn)
    if meta.ncpu > 1:
        # Close the thread pool
        pool.close()
        pool.join()

    # Record median + percentiles
    q = np.percentile(samples, [16, 50, 84], axis=0)
    fit_params = q[1]  # median
    mean_params = np.mean(samples, axis=0)
    errs = np.std(samples, axis=0)

    # Create table of results
    t_results = table.Table([freenames, mean_params, q[0]-q[1], q[2]-q[1],
                             q[0], fit_params, q[2]],
                            names=("Parameter", "Mean", "-1sigma", "+1sigma",
                                   "16th", "50th", "84th"))

    upper_errs = q[2]-q[1]
    lower_errs = q[1]-q[0]

    model.update(fit_params, freenames)
    model.errs = dict(zip(freenames, errs))
    if "scatter_ppm" in freenames:
        ind = [i for i in np.arange(len(freenames))
               if freenames[i][0:11] == "scatter_ppm"]
        for chan in range(len(ind)):
            lc.unc_fit[chan*lc.time.size:(chan+1)*lc.time.size] = \
                fit_params[ind[chan]] * 1e-6
    elif "scatter_mult" in freenames:
        ind = [i for i in np.arange(len(freenames))
               if freenames[i][0:12] == "scatter_mult"]
        for chan in range(len(ind)):
            lc.unc_fit[chan*lc.time.size:(chan+1)*lc.time.size] = \
                fit_params[ind[chan]] * lc.unc[chan*lc.time.size:
                                               (chan+1)*lc.time.size]
    else:
        lc.unc_fit = lc.unc

    # Save the fit ASAP so plotting errors don't make you lose everything
    save_fit(meta, lc, model, 'emcee', t_results, freenames, samples)

    end_lnprob = lnprob(fit_params, lc, model, prior1, prior2, priortype,
                        freenames)
    log.writelog(f'Ending lnprob: {end_lnprob}', mute=(not meta.verbose))
    acceptance_fraction = np.mean(sampler.acceptance_fraction)
    log.writelog(f"Mean acceptance fraction: {acceptance_fraction:.3f}",
                 mute=(not meta.verbose))
    try:
        autocorr = np.mean(sampler.get_autocorr_time())
        log.writelog(f"Mean autocorrelation time: {autocorr:.3f} steps",
                     mute=(not meta.verbose))
    except:
        # FINDME: Need to only catch the expected exception
        log.writelog("WARNING: Unable to estimate the autocorrelation time!",
                     mute=(not meta.verbose))

    # Compute reduced chi-squared
    chi2red = computeRedChiSq(lc, log, model, meta, freenames)

    log.writelog('\nEMCEE RESULTS:')
    for i in range(ndim):
        if 'scatter_mult' in freenames[i]:
            chan = freenames[i].split('_')[-1]
            if chan.isnumeric():
                chan = int(chan)
            else:
                chan = 0
            scatter_ppm = (1e6 * fit_params[i] *
                           np.ma.median(lc.unc[chan*lc.time.size:
                                               (chan+1)*lc.time.size]))
            scatter_ppm_upper = (1e6 * upper_errs[i] *
                                 np.ma.median(lc.unc[chan*lc.time.size:
                                                     (chan+1)*lc.time.size]))
            scatter_ppm_lower = (1e6 * lower_errs[i] *
                                 np.ma.median(lc.unc[chan*lc.time.size:
                                                     (chan+1)*lc.time.size]))
            log.writelog(f'{freenames[i]}: {fit_params[i]} (+{upper_errs[i]},'
                         f' -{lower_errs[i]}); {scatter_ppm} '
                         f'(+{scatter_ppm_upper}, -{scatter_ppm_lower}) ppm')
        else:
            log.writelog(f'{freenames[i]}: {fit_params[i]} (+{upper_errs[i]},'
                         f' -{lower_errs[i]})')
    log.writelog('')

    # Plot fit
    if meta.isplots_S5 >= 1:
        plots.plot_fit(lc, model, meta, fitter='emcee')

    # Plot GP fit + components
    if model.GP and meta.isplots_S5 >= 1:
        plots.plot_GP_components(lc, model, meta, fitter='emcee')

    # Plot chain evolution
    if meta.isplots_S5 >= 3:
        plots.plot_chain(sampler.get_chain(), lc, meta, freenames,
                         fitter='emcee', burnin=True, nburn=meta.run_nburn)
        plots.plot_chain(sampler.get_chain(discard=meta.run_nburn), lc, meta,
                         freenames, fitter='emcee', burnin=False)

    # Plot Allan plot
    if meta.isplots_S5 >= 3:
        plots.plot_rms(lc, model, meta, fitter='emcee')

    # Plot residuals distribution
    if meta.isplots_S5 >= 3:
        plots.plot_res_distr(lc, model, meta, fitter='emcee')

    if meta.isplots_S5 >= 3:
        plots.plot_chain(sampler.get_chain(), lc, meta, freenames,
                         fitter='emcee', burnin=True, nburn=meta.run_nburn)
        plots.plot_chain(sampler.get_chain(discard=meta.run_nburn), lc, meta,
                         freenames, fitter='emcee', burnin=False)

    if meta.isplots_S5 >= 5:
        plots.plot_corner(samples, lc, meta, freenames, fitter='emcee')

    # Make a new model instance
    best_model = copy.deepcopy(model)
    best_model.components[0].update(fit_params, freenames)
    best_model.__setattr__('chi2red', chi2red)
    best_model.__setattr__('fit_params', fit_params)

    return best_model


def start_from_oldchain_emcee(meta, log, ndim, channel, freenames):
    """Restart emcee using the ending point of an old chain.

    Parameters
    ----------
    meta : eureka.lib.readECF.MetaClass
        The meta data object.
    log : logedit.Logedit
        The open log in which notes from this step can be added.
    ndim : int
        The number of fitted parameters.
    channel : int
        The channel number.
    freenames : list
        The names of the fitted parameters.

    Returns
    -------
    pos : ndarray
        The starting positions for all walkers.
    nwalkers : int
        The number of walkers (may differ from the requested number
        if unable to get all walkers within the priors).

    Raises
    ------
    AssertionError
        The old chain is not compatible with the current fit.
    AssertionError
        Unable to get enough walkers within the prior range.
    """
    if meta.sharedp:
        channel_key = 'shared'
    else:
        channel_key = f'ch{channel}'

    foldername = os.path.join(meta.topdir, *meta.old_chain.split(os.sep))
    fname = f'S5_emcee_fitparams_{channel_key}.csv'
    fitted_values = pd.read_csv(os.path.join(foldername, fname),
                                escapechar='#', skipinitialspace=True)
    full_keys = np.array(fitted_values.keys())
    # Remove the " " from the start of the first key
    full_keys[0] = full_keys[0][1:]

    if np.all(full_keys != freenames):
        message = ('Old chain does not have the same fitted parameters and '
                   'cannot be used to initialize the new fit.\n'
                   'The old chain included:\n['+','.join(full_keys)+']\n'
                   'The new chain included:\n['+','.join(freenames)+']')
        log.writelog(message, mute=True)
        raise AssertionError(message)

    fname = f'S5_emcee_samples_{channel_key}'
    # Load HDF5 files
    full_fname = os.path.join(foldername, fname)+'.h5'
    with h5py.File(full_fname, 'r') as hf:
        samples = hf['samples'][:]
    log.writelog(f'Old chain path: {full_fname}')

    # Initialize the walkers using samples from the old chain
    nwalkers = meta.run_nwalkers
    pos = samples[-nwalkers:]
    walkers_used = nwalkers

    # Make sure that no walkers are starting in the same place as
    # they would then exactly follow each other
    repeat_pos = np.where([np.any(np.all(pos[i] == np.delete(pos, i, axis=0),
                                         axis=1))
                           for i in range(pos.shape[0])])[0]
    while (len(repeat_pos) > 0 and
           samples.shape[0] > (walkers_used+len(repeat_pos))):
        pos[repeat_pos] = samples[:-walkers_used][-len(repeat_pos):]
        walkers_used += len(repeat_pos)
        repeat_pos = np.where([np.any(np.all(pos[i] ==
                                             np.delete(pos, i, axis=0),
                                             axis=1))
                               for i in range(pos.shape[0])])[0]

    # If unable to initialize all walkers in unique starting locations,
    # use fewer walkers unless there'd be fewer walkers than dimensions
    if len(repeat_pos) > 0 and (nwalkers-len(repeat_pos) > ndim):
        pos = np.delete(pos, repeat_pos, axis=0)
        nwalkers = pos.shape[0]
        log.writelog(f'Warning: Unable to initialize all walkers at different '
                     f'positions using old chain!\nUsing {nwalkers} walkers '
                     f'instead of the initially requested {meta.run_nwalkers} '
                     f'walkers')
    elif len(repeat_pos) > 0:
        message = (f'Error: Unable to initialize all walkers at different '
                   f'positions using old chain!\nUsing {nwalkers} walkers '
                   f'instead of the initially requested {meta.run_nwalkers} '
                   f'walkers is not permitted as there are {ndim} fitted '
                   f'parameters')
        log.writelog(message, mute=True)
        raise AssertionError(message)

    return pos, nwalkers


def initialize_emcee_walkers(meta, log, ndim, lsq_sol, freepars, prior1,
                             prior2, priortype):
    """Initialize emcee walker starting positions

    Parameters
    ----------
    meta : eureka.lib.readECF.MetaClass
        The meta data object.
    log : logedit.Logedit
        The open log in which notes from this step can be added.
    ndim : int
        The number of fitted parameters.
    lsq_sol : The results from the lsqfitter.
        The results from the lsqfitter.
    freepars : list
        The names of the fitted parameters.
    prior1 : list
        The list of prior1 values.
    prior2 : list
        The list of prior2 values.
    priortype : list
        The types of each prior (to determine meaning of prior1 and prior2).

    Returns
    -------
    pos : ndarray
        The starting position of all walkers.
    nwalkers : int
        The number of walkers (may differ from the requested number
        if unable to get all walkers within the priors).

    Raises
    ------
    AssertionError
        Failed to initialize any walkers within the priors
    AssertionError
        Failed to initialize enough walkers within the priors
    """
    u = np.where(priortype == 'U')[0]
    lu = np.where(priortype == 'LU')[0]
    n = np.where(priortype == 'N')[0]
    if lsq_sol is not None and lsq_sol.cov_mat is not None:
        step_size = np.diag(lsq_sol.cov_mat)
        if np.any(step_size == 0.):
            ind_zero_u = np.where(step_size[u] == 0.)[0]
            ind_zero_lu = np.where(step_size[lu] == 0.)[0]
            ind_zero_n = np.where(step_size[n] == 0.)[0]
            step_size[u][ind_zero_u] = (0.001*(prior2[u][ind_zero_u] -
                                               prior1[u][ind_zero_u]))
            step_size[lu][ind_zero_lu] = (0.001 *
                                          (np.exp(prior2[lu][ind_zero_lu]) -
                                           np.exp(prior1[lu][ind_zero_lu])))
            step_size[n][ind_zero_n] = 0.1*prior2[n][ind_zero_n]
    else:
        # Sometimes the lsq fitter won't converge and will give None as
        # the covariance matrix. In that case, we need to establish the
        # step size in another way. Using a fractional step compared to
        # the prior range can work best for precisely known values like
        # t0 and period
        log.writelog('No covariance matrix from LSQ - falling back on a step '
                     'size based on the prior range')
        step_size = np.ones(ndim)
        step_size[u] = 0.001*(prior2[u] - prior1[u])
        step_size[lu] = 0.001*(np.exp(prior2[lu]) - np.exp(prior1[lu]))
        step_size[n] = 0.1*prior2[n]
    nwalkers = meta.run_nwalkers

    # make it robust to lsq hitting the upper or lower bound of the param space
    ind_max = np.where(freepars[u] - prior2[u] == 0.)[0]
    ind_min = np.where(freepars[u] - prior1[u] == 0.)[0]
    ind_max_LU = np.where(np.log(freepars[lu]) - prior2[lu] == 0.)[0]
    ind_min_LU = np.where(np.log(freepars[lu]) - prior1[lu] == 0.)[0]
    pmid = (prior2+prior1)/2.

    if len(ind_max) > 0 or len(ind_max_LU) > 0:
        log.writelog('Warning: >=1 params hit the upper bound in the lsq fit. '
                     'Setting to the middle of the interval.')
        freepars[u][ind_max] = pmid[u][ind_max]
        freepars[lu][ind_max_LU] = (np.exp(prior2[lu][ind_max_LU]) +
                                    np.exp(prior1[lu][ind_max_LU]))/2.
    if len(ind_min) > 0 or len(ind_min_LU) > 0:
        log.writelog('Warning: >=1 params hit the lower bound in the lsq fit. '
                     'Setting to the middle of the interval.')
        freepars[u][ind_min] = pmid[u][ind_min]
        freepars[lu][ind_min_LU] = (np.exp(prior2[lu][ind_min_LU]) +
                                    np.exp(prior1[lu][ind_min_LU]))/2.

    # Generate the walker positions
    pos = np.array([freepars + step_size*np.random.randn(ndim)
                    for i in range(nwalkers)])

    # Make sure the walker positions obey the priors
    in_range = np.array([((prior1[u] <= ii).all() and (ii <= prior2[u]).all())
                         for ii in pos[:, u]])
    in_range2 = np.array([((prior1[lu] <= np.log(ii)).all() and
                           (np.log(ii) <= prior2[lu]).all())
                          for ii in pos[:, lu]])
    if not np.all(in_range) or not np.all(in_range2):
        log.writelog('Not all walkers were initialized within the priors, '
                     'using a smaller proposal distribution')
        pos = pos[in_range]
        # Make sure the step size is well within the limits
        uniform_step = np.abs(np.append((prior2-freepars).reshape(-1, 1)/10,
                                        (freepars-prior1).reshape(-1, 1)/10,
                                        axis=1))
        step_size_options = np.append(step_size.reshape(-1, 1), uniform_step,
                                      axis=1)
        if len(lu) != 0:
            step_size_options[lu, 1] = np.abs((np.exp(prior2[lu]) -
                                               freepars[lu]).reshape(-1, 1)/10)
            step_size_options[lu, 2] = np.abs((np.exp(prior1[lu]) -
                                               freepars[lu]).reshape(-1, 1)/10)
        if len(n) != 0:
            step_size_options[n, 1:] = step_size_options[n, 0].reshape(-1, 1)
        step_size = np.min(step_size_options, axis=1)
        if pos.shape[0] == 0:
            remove_zeroth = True
            new_nwalkers = nwalkers-len(pos)
            pos = np.zeros((1, ndim))
        else:
            remove_zeroth = False
            new_nwalkers = nwalkers-len(pos)
        pos = np.append(pos, np.array([freepars +
                                       step_size*np.random.randn(ndim)
                                       for i in range(new_nwalkers)
                                       ]).reshape(-1, ndim), axis=0)
        if remove_zeroth:
            pos = pos[1:]
        in_range = np.array([((prior1[u] <= ii).all() and
                              (ii <= prior2[u]).all())
                             for ii in pos[:, u]])
        in_range2 = np.array([((prior1[lu] <= np.log(ii)).all() and
                               (np.log(ii) <= prior2[lu]).all())
                              for ii in pos[:, lu]])
    if not np.any(in_range) and not np.any(in_range2):
        raise AssertionError('Failed to initialize any walkers within the set '
                             'bounds for all parameters!\n'
                             'Check your stating position, decrease your step '
                             'size, or increase the bounds on your parameters')
    elif not np.all(in_range) or not np.all(in_range2):
        old_nwalkers = nwalkers
        pos = pos[in_range+in_range2]
        nwalkers = pos.shape[0]
        if nwalkers > ndim:
            log.writelog(f'Warning: Failed to initialize all walkers within '
                         f'the set bounds for all parameters!\nUsing '
                         f'{nwalkers} walkers instead of the initially '
                         f'requested {old_nwalkers} walkers')
        else:
            message = (f'Error: Failed to initialize all walkers within the '
                       f'set bounds for all parameters!\nUsing '
                       f'{nwalkers} walkers instead of the initially requested'
                       f' {old_nwalkers} walkers is not permitted as there are'
                       f' {ndim} fitted parameters')
            log.writelog(message, mute=True)
            raise AssertionError(message)
    return pos, nwalkers


def dynestyfitter(lc, model, meta, log, **kwargs):
    """Perform sampling using dynesty.

    Parameters
    ----------
    lc : eureka.S5_lightcurve_fitting.lightcurve.LightCurve
        The lightcurve data object.
    model : eureka.S5_lightcurve_fitting.models.CompositeModel
        The composite model to fit.
    meta : eureka.lib.readECF.MetaClass
        The metadata object.
    log : logedit.Logedit
        The open log in which notes from this step can be added.
    **kwargs : dict
        Arbitrary keyword arguments.

    Returns
    -------
    best_model : eureka.S5_lightcurve_fitting.models.CompositeModel
        The composite model after fitting

    Notes
    -----
    History:

    - December 29, 2021 Taylor Bell
        Updated documentation. Reduced repeated code.
    - January 7-22, 2022 Megan Mansfield
        Adding ability to do a single shared fit across all channels
    - February 23-25, 2022 Megan Mansfield
        Added log-uniform and Gaussian priors.
    - February 28-March 1, 2022 Caroline Piaulet
        Adding scatter_ppm parameter.
    - Mar 13-Apr 18, 2022 Caroline Piaulet
        Record an astropy table for mean, median, percentiles,
        +/- 1 sigma, all params
    """
    # Group the different variable types
    freenames, freepars, prior1, prior2, priortype, indep_vars = \
        group_variables(model)
    if hasattr(meta, 'old_fitparams') and meta.old_fitparams is not None:
        freepars = load_old_fitparams(meta, log, lc.channel, freenames)

    # DYNESTY
    nlive = meta.run_nlive  # number of live points
    bound = meta.run_bound  # use MutliNest algorithm for bounds
    ndims = len(freepars)  # two parameters
    sample = meta.run_sample  # uniform sampling
    tol = meta.run_tol  # the stopping criterion

    start_lnprob = lnprob(freepars, lc, model, prior1, prior2, priortype,
                          freenames)
    log.writelog(f'Starting lnprob: {start_lnprob}', mute=(not meta.verbose))

    # START DYNESTY
    l_args = [lc, model, freenames]

    log.writelog('Running dynesty...')

    min_nlive = int(np.ceil(ndims*(ndims+1)//2))
    if nlive < min_nlive:
        log.writelog(f'**** WARNING: You should set run_nlive to at least '
                     f'{min_nlive} ****')

    if hasattr(meta, 'ncpu') and meta.ncpu > 1:
        pool = Pool(meta.ncpu)
        queue_size = meta.ncpu
    else:
        meta.ncpu = 1
        pool = None
        queue_size = None
    sampler = NestedSampler(ln_like, ptform, ndims, pool=pool,
                            queue_size=queue_size, bound=bound, sample=sample,
                            nlive=nlive, logl_args=l_args,
                            ptform_args=[prior1, prior2, priortype])
    sampler.run_nested(dlogz=tol, print_progress=True)  # output progress bar
    res = sampler.results  # get results dictionary from sampler
    if meta.ncpu > 1:
        pool.close()
        pool.join()

    log.writelog('', mute=(not meta.verbose))
    # Need to temporarily redirect output since res.summar() prints rather
    # than returns a string
    old_stdout = sys.stdout
    sys.stdout = mystdout = StringIO()
    res.summary()
    sys.stdout = old_stdout
    log.writelog(mystdout.getvalue(), mute=(not meta.verbose))

    # get function that resamples from the nested samples to give sampler
    # with equal weight
    # draw posterior samples
    weights = np.exp(res['logwt'] - res['logz'][-1])
    samples = resample_equal(res.samples, weights)
    log.writelog('Number of posterior samples is {}'.format(len(samples)),
                 mute=(not meta.verbose))

    # Record median + percentiles
    q = np.percentile(samples, [16, 50, 84], axis=0)
    fit_params = q[1]  # median
    mean_params = np.mean(samples, axis=0)
    errs = np.std(samples, axis=0)

    # Create table of results
    t_results = table.Table([freenames, mean_params, q[0]-q[1], q[2]-q[1],
                             q[0], fit_params, q[2]],
                            names=("Parameter", "Mean", "-1sigma", "+1sigma",
                                   "16th", "50th", "84th"))

    upper_errs = q[2]-q[1]
    lower_errs = q[1]-q[0]

    model.update(fit_params, freenames)
    model.errs = dict(zip(freenames, errs))
    if "scatter_ppm" in freenames:
        ind = [i for i in np.arange(len(freenames))
               if freenames[i][0:11] == "scatter_ppm"]
        for chan in range(len(ind)):
            lc.unc_fit[chan*lc.time.size:(chan+1)*lc.time.size] = \
                fit_params[ind[chan]] * 1e-6
    elif "scatter_mult" in freenames:
        ind = [i for i in np.arange(len(freenames))
               if freenames[i][0:12] == "scatter_mult"]
        for chan in range(len(ind)):
            lc.unc_fit[chan*lc.time.size:(chan+1)*lc.time.size] = \
                (fit_params[ind[chan]] *
                 lc.unc[chan*lc.time.size:(chan+1)*lc.time.size])
    else:
        lc.unc_fit = lc.unc

    # Save the fit ASAP so plotting errors don't make you lose everything
    save_fit(meta, lc, model, 'dynesty', t_results, freenames, samples)

    end_lnprob = lnprob(fit_params, lc, model, prior1, prior2, priortype,
                        freenames)
    log.writelog(f'Ending lnprob: {end_lnprob}', mute=(not meta.verbose))

    # Compute reduced chi-squared
    chi2red = computeRedChiSq(lc, log, model, meta, freenames)

    log.writelog('\nDYNESTY RESULTS:')
    for i in range(ndims):
        if 'scatter_mult' in freenames[i]:
            chan = freenames[i].split('_')[-1]
            if chan.isnumeric():
                chan = int(chan)
            else:
                chan = 0
            scatter_ppm = (1e6 * fit_params[i] *
                           np.ma.median(lc.unc[chan*lc.time.size:
                                               (chan+1)*lc.time.size]))
            scatter_ppm_upper = (1e6 * upper_errs[i] *
                                 np.ma.median(lc.unc[chan*lc.time.size:
                                                     (chan+1)*lc.time.size]))
            scatter_ppm_lower = (1e6 * lower_errs[i] *
                                 np.ma.median(lc.unc[chan*lc.time.size:
                                                     (chan+1)*lc.time.size]))
            log.writelog(f'{freenames[i]}: {fit_params[i]} (+{upper_errs[i]},'
                         f' -{lower_errs[i]}); {scatter_ppm} '
                         f'(+{scatter_ppm_upper}, -{scatter_ppm_lower}) ppm')
        else:
            log.writelog(f'{freenames[i]}: {fit_params[i]} (+{upper_errs[i]},'
                         f' -{lower_errs[i]})')
    log.writelog('')

    # Plot fit
    if meta.isplots_S5 >= 1:
        plots.plot_fit(lc, model, meta, fitter='dynesty')

    # Plot GP fit + components
    if model.GP and meta.isplots_S5 >= 1:
        plots.plot_GP_components(lc, model, meta, fitter='dynesty')

    # Plot Allan plot
    if meta.isplots_S5 >= 3:
        plots.plot_rms(lc, model, meta, fitter='dynesty')

    # Plot residuals distribution
    if meta.isplots_S5 >= 3:
        plots.plot_res_distr(lc, model, meta, fitter='dynesty')

    # plot using corner.py
    if meta.isplots_S5 >= 5:
        plots.plot_corner(samples, lc, meta, freenames, fitter='dynesty')

    # Make a new model instance
    best_model = copy.deepcopy(model)
    best_model.components[0].update(fit_params, freenames)
    best_model.__setattr__('chi2red', chi2red)
    best_model.__setattr__('fit_params', fit_params)

    return best_model


def lmfitter(lc, model, meta, log, **kwargs):
    """Perform a fit using lmfit.

    Parameters
    ----------
    lc : eureka.S5_lightcurve_fitting.lightcurve.LightCurve
        The lightcurve data object.
    model : eureka.S5_lightcurve_fitting.models.CompositeModel
        The composite model to fit.
    meta : eureka.lib.readECF.MetaClass
        The metadata object.
    log : logedit.Logedit
        The open log in which notes from this step can be added.
    **kwargs : dict
        Arbitrary keyword arguments.

    Returns
    -------
    best_model : eureka.S5_lightcurve_fitting.models.CompositeModel
        The composite model after fitting

    Notes
    -----
    History:

    - December 29, 2021 Taylor Bell
        Updated documentation. Reduced repeated code.
    - February 28-March 1, 2022 Caroline Piaulet
        Adding scatter_ppm parameter.
    - Mar 13-Apr 18, 2022 Caroline Piaulet
         Record an astropy table for parameter values
    """
    # TODO: Do something so that duplicate param names can all be handled
    # (e.g. two Polynomail models with c0). Perhaps append something to the
    # parameter name like c0_1 and c0_2?)

    # Group the different variable types
    param_list, freenames, indep_vars = group_variables_lmfit(model)

    # Add the time as an independent variable
    indep_vars['time'] = lc.time

    # Initialize lmfit Params object
    initialParams = lmfit.Parameters()
    # Insert parameters
    initialParams.add_many(*param_list)

    # Create the lmfit lightcurve model
    lcmodel = lmfit.Model(model.eval)
    lcmodel.independent_vars = indep_vars.keys()

    # Fit light curve model to the simulated data
    result = lcmodel.fit(lc.flux, weights=1/lc.unc, params=initialParams,
                         **indep_vars, **kwargs)

    # Get the best fit params
    fit_params = result.__dict__['params']
    # new_params = [(fit_params.get(i).name, fit_params.get(i).value,
    #                fit_params.get(i).vary, fit_params.get(i).min,
    #                fit_params.get(i).max) for i in fit_params]

    # Create table of results
    t_results = table.Table([freenames, fit_params],
                            names=("Parameter", "Mean"))

    model.update(fit_params, freenames)
    if "scatter_ppm" in freenames:
        ind = [i for i in np.arange(len(freenames))
               if freenames[i][0:11] == "scatter_ppm"]
        for chan in range(len(ind)):
            lc.unc_fit[chan*lc.time.size:(chan+1)*lc.time.size] = \
                fit_params[ind[chan]] * 1e-6
    elif "scatter_mult" in freenames:
        ind = [i for i in np.arange(len(freenames))
               if freenames[i][0:12] == "scatter_mult"]
        for chan in range(len(ind)):
            lc.unc_fit[chan*lc.time.size:(chan+1)*lc.time.size] = \
                (fit_params[ind[chan]] *
                 lc.unc[chan*lc.time.size:(chan+1)*lc.time.size])
    else:
        lc.unc_fit = lc.unc

    # Save the fit ASAP
    save_fit(meta, lc, model, 'lmfitter', t_results, freenames)

    # Compute reduced chi-squared
    chi2red = computeRedChiSq(lc, log, model, meta, freenames)

    # Log results
    log.writelog(result.fit_report(), mute=(not meta.verbose))

    # Plot fit
    if meta.isplots_S5 >= 1:
        plots.plot_fit(lc, model, meta, fitter='lmfitter')

    # Plot GP fit + components
    if model.GP and meta.isplots_S5 >= 1:
        plots.plot_GP_components(lc, model, meta, fitter='lmfitter')

    # Plot Allan plot
    if meta.isplots_S5 >= 3:
        plots.plot_rms(lc, model, meta, fitter='lmfitter')

    # Plot residuals distribution
    if meta.isplots_S5 >= 3:
        plots.plot_res_distr(lc, model, meta, fitter='lmfitter')

    # Create new model with best fit parameters
    best_model = copy.deepcopy(model)
    best_model.components[0].update(fit_params, freenames)
    best_model.__setattr__('chi2red', chi2red)
    best_model.__setattr__('fit_params', fit_params)

    return best_model


def group_variables(model):
    """Group variables into fitted and frozen.

    Parameters
    ----------
    model : eureka.S5_lightcurve_fitting.models.CompositeModel
        The composite model to fit

    Returns
    -------
    freenames : np.array
        The names of fitted variables.
    freepars : np.array
        The fitted variables.
    prior1 : np.array
        The lower bound for constrained variables with uniform/log uniform
        priors, or mean for constrained variables with Gaussian priors.
    prior2 : np.array
        The upper bound for constrained variables with uniform/log uniform
        priors, or mean for constrained variables with Gaussian priors.
    priortype : np.array
        Keywords indicating the type of prior for each free parameter.
    indep_vars : dict
        The frozen variables.

    Notes
    -----
    History:

    - December 29, 2021 Taylor Bell
        Moved code to separate function to reduce repeated code.
    - January 11, 2022 Megan Mansfield
        Added ability to have shared parameters
    - February 23-25, 2022 Megan Mansfield
        Added log-uniform and Gaussian priors.
    """
    all_params = []
    alreadylist = []
    for chan in np.arange(model.components[0].nchan):
        temp = model.components[0].longparamlist[chan]
        for par in list(model.components[0].parameters.dict.items()):
            if par[0] in temp:
                if not all_params:
                    all_params.append(par)
                    alreadylist.append(par[0])
                if par[0] not in alreadylist:
                    all_params.append(par)
                    alreadylist.append(par[0])

    # Group the different variable types
    freenames = []
    freepars = []
    prior1 = []
    prior2 = []
    priortype = []
    indep_vars = {}
    for ii, item in enumerate(all_params):
        name, param = item
        # param = list(param)
        if ((param[1] == 'free') or (param[1] == 'shared')
<<<<<<< HEAD
                or (param[1] == 'white')):
=======
                or ('white' in param[1])):
>>>>>>> e1c3413d
            freenames.append(name)
            freepars.append(param[0])
            if len(param) == 5:  # If prior is specified.
                prior1.append(param[2])
                prior2.append(param[3])
                priortype.append(param[4])
            elif (len(param) > 3) & (len(param) < 5):
                # If prior bounds are specified but not the prior type
                raise IndexError("If you want to specify prior parameters, you"
                                 " must also specify the prior type: 'U', 'LU'"
                                 ", or 'N'.")
            else:
                # If no prior is specified,
                # assume uniform prior with infinite bounds.
                prior1.append(-np.inf)
                prior2.append(np.inf)
                priortype.append('U')
        elif param[1] == 'independent':
            indep_vars[name] = param[0]
    freenames = np.array(freenames)
    freepars = np.array(freepars)
    prior1 = np.array(prior1)
    prior2 = np.array(prior2)
    priortype = np.array(priortype)

    return freenames, freepars, prior1, prior2, priortype, indep_vars


def group_variables_lmfit(model):
    """Group variables into fitted and frozen for lmfit fitter.

    Parameters
    ----------
    model : eureka.S5_lightcurve_fitting.models.CompositeModel
        The composite model to fit

    Returns
    -------
    paramlist : list
        The fitted variables.
    freenames : np.array
        The names of fitted variables.
    indep_vars : dict
        The frozen variables.

    Notes
    -----
    History:

    - December 29, 2021 Taylor Bell
        Moved code to separate function to look similar to other fitters.
    """
    all_params = [i for j in [model.components[n].parameters.dict.items()
                  for n in range(len(model.components))] for i in j]

    # Group the different variable types
    param_list = []
    freenames = []
    indep_vars = {}
    for param in all_params:
        param = list(param)
        if param[1][1] == 'free':
            freenames.append(param[0])
            param[1][1] = True
            param_list.append(tuple(param))
        elif param[1][1] == 'fixed':
            param[1][1] = False
            param_list.append(tuple(param))
        else:
            indep_vars[param[0]] = param[1]
    freenames = np.array(freenames)

    return param_list, freenames, indep_vars


def load_old_fitparams(meta, log, channel, freenames):
    """Load in the best-fit values from a previous fit.

    Parameters
    ----------
    meta : eureka.lib.readECF.MetaClass
        The metadata object.
    log : logedit.Logedit
        The open log in which notes from this step can be added.
    channel : int
        Unused. The current channel.
    freenames : list
        The names of the fitted parameters.

    Returns
    -------
    fitted_values : np.array
        The best-fit values from a previous fit

    Raises
    ------
    AssertionError
        The old fit is incompatible with the current fit.
    """
    fname = os.path.join(meta.topdir, *meta.old_fitparams.split(os.sep))
    fitted_values = pd.read_csv(fname, escapechar='#', skipinitialspace=True)
    full_keys = np.array(fitted_values.keys())
    # Remove the " " from the start of the first key
    full_keys[0] = full_keys[0][1:]

    if np.all(full_keys != freenames):
        log.writelog('Old fit does not have the same fitted parameters and '
                     'cannot be used to initialize the new fit.\n'
                     'The old fit included:\n['+','.join(full_keys)+']\n'
                     'The new fit included:\n['+','.join(freenames)+']',
                     mute=True)
        raise AssertionError('Old fit does not have the same fitted parameters'
                             ' and cannot be used to initialize the new fit.\n'
                             'The old fit included:\n['+','.join(full_keys) +
                             ']\nThe new fit included:\n['+','.join(freenames)
                             + ']')

    return np.array(fitted_values)[0]


def save_fit(meta, lc, model, fitter, results_table, freenames, samples=[]):
    """Save a fit as a txt file as well as the entire chain if provided.

    Parameters
    ----------
    meta : eureka.lib.readECF.MetaClass
        The metadata object.
    lc : eureka.S5_lightcurve_fitting.lightcurve.LightCurve
        The lightcurve data object.
    model : eureka.S5_lightcurve_fitting.models.CompositeModel
        The composite model to fit.
    fitter : str
        The current fitter being used.
    fit_params : np.array
        The best-fit values from the current fit.
    freenames : list
        The list of fitted parameter names.
    samples : ndarray; optional
        The full chain from a sampling method, by default [].

    Notes
    -----
    History:

    - Mar 13-Apr 18, 2022 Caroline Piaulet
        Record an astropy table for mean, median, percentiles,
        +/- 1 sigma, all params
    """
<<<<<<< HEAD
    ch_number = str(lc.channel).zfill(len(str(lc.nchannel)))
    # Save the fitted parameters and their uncertainties (if possible)
    if lc.white:
        fname = f'S5_{fitter}_fitparams_white'
    elif lc.share:
        fname = f'S5_{fitter}_fitparams_shared'
=======
    if lc.white:
        channel_tag = '_white'
    elif lc.share:
        channel_tag = '_shared'
>>>>>>> e1c3413d
    else:
        ch_number = str(lc.channel).zfill(len(str(lc.nchannel)))
        channel_tag = f'_ch{ch_number}'

    # Save the fitted parameters and their uncertainties (if possible)
    fname = f'S5_{fitter}_fitparams{channel_tag}'
    results_table.write(meta.outputdir+fname+'.csv', format='csv',
                        overwrite=False)

    # Save the chain from the sampler (if a chain was provided)
    if len(samples) != 0:
<<<<<<< HEAD
        if lc.white:
            fname = f'S5_{fitter}_samples_white'
        elif lc.share:
            fname = f'S5_{fitter}_samples_shared'
        else:
            fname = f'S5_{fitter}_samples_ch{ch_number}'
=======
        fname = f'S5_{fitter}_samples{channel_tag}'
>>>>>>> e1c3413d
        with h5py.File(meta.outputdir+fname+'.h5', 'w') as hf:
            hf.create_dataset("samples", data=samples)

    # Save the S5 outputs in a human readable ecsv file
    event_ap_bg = meta.eventlabel+"_ap"+str(meta.spec_hw)+'_bg'+str(meta.bg_hw)
<<<<<<< HEAD
    if lc.white:
        channel_tag = '_white'
    elif lc.share:
        channel_tag = '_shared'
    else:
        channel_tag = f'_ch{ch_number}'
=======
>>>>>>> e1c3413d
    meta.tab_filename_s5 = (meta.outputdir+'S5_'+event_ap_bg+"_Table_Save" +
                            channel_tag+'.txt')
    wavelengths = np.mean(np.append(meta.wave_low.reshape(1, -1),
                                    meta.wave_hi.reshape(1, -1), axis=0),
                          axis=0)
    wave_errs = (meta.wave_hi-meta.wave_low)/2
    model_lc = model.eval()
    residuals = lc.flux-model_lc
    astropytable.savetable_S5(meta.tab_filename_s5, meta.time,
                              wavelengths[lc.fitted_channels],
                              wave_errs[lc.fitted_channels],
                              lc.flux, lc.unc_fit, model_lc,
                              residuals)

    return<|MERGE_RESOLUTION|>--- conflicted
+++ resolved
@@ -1103,11 +1103,7 @@
         name, param = item
         # param = list(param)
         if ((param[1] == 'free') or (param[1] == 'shared')
-<<<<<<< HEAD
-                or (param[1] == 'white')):
-=======
                 or ('white' in param[1])):
->>>>>>> e1c3413d
             freenames.append(name)
             freepars.append(param[0])
             if len(param) == 5:  # If prior is specified.
@@ -1256,54 +1252,27 @@
         Record an astropy table for mean, median, percentiles,
         +/- 1 sigma, all params
     """
-<<<<<<< HEAD
-    ch_number = str(lc.channel).zfill(len(str(lc.nchannel)))
-    # Save the fitted parameters and their uncertainties (if possible)
-    if lc.white:
-        fname = f'S5_{fitter}_fitparams_white'
-    elif lc.share:
-        fname = f'S5_{fitter}_fitparams_shared'
-=======
-    if lc.white:
-        channel_tag = '_white'
-    elif lc.share:
-        channel_tag = '_shared'
->>>>>>> e1c3413d
-    else:
-        ch_number = str(lc.channel).zfill(len(str(lc.nchannel)))
-        channel_tag = f'_ch{ch_number}'
-
-    # Save the fitted parameters and their uncertainties (if possible)
-    fname = f'S5_{fitter}_fitparams{channel_tag}'
-    results_table.write(meta.outputdir+fname+'.csv', format='csv',
-                        overwrite=False)
-
-    # Save the chain from the sampler (if a chain was provided)
-    if len(samples) != 0:
-<<<<<<< HEAD
-        if lc.white:
-            fname = f'S5_{fitter}_samples_white'
-        elif lc.share:
-            fname = f'S5_{fitter}_samples_shared'
-        else:
-            fname = f'S5_{fitter}_samples_ch{ch_number}'
-=======
-        fname = f'S5_{fitter}_samples{channel_tag}'
->>>>>>> e1c3413d
-        with h5py.File(meta.outputdir+fname+'.h5', 'w') as hf:
-            hf.create_dataset("samples", data=samples)
-
-    # Save the S5 outputs in a human readable ecsv file
-    event_ap_bg = meta.eventlabel+"_ap"+str(meta.spec_hw)+'_bg'+str(meta.bg_hw)
-<<<<<<< HEAD
     if lc.white:
         channel_tag = '_white'
     elif lc.share:
         channel_tag = '_shared'
     else:
+        ch_number = str(lc.channel).zfill(len(str(lc.nchannel)))
         channel_tag = f'_ch{ch_number}'
-=======
->>>>>>> e1c3413d
+
+    # Save the fitted parameters and their uncertainties (if possible)
+    fname = f'S5_{fitter}_fitparams{channel_tag}'
+    results_table.write(meta.outputdir+fname+'.csv', format='csv',
+                        overwrite=False)
+
+    # Save the chain from the sampler (if a chain was provided)
+    if len(samples) != 0:
+        fname = f'S5_{fitter}_samples{channel_tag}'
+        with h5py.File(meta.outputdir+fname+'.h5', 'w') as hf:
+            hf.create_dataset("samples", data=samples)
+
+    # Save the S5 outputs in a human readable ecsv file
+    event_ap_bg = meta.eventlabel+"_ap"+str(meta.spec_hw)+'_bg'+str(meta.bg_hw)
     meta.tab_filename_s5 = (meta.outputdir+'S5_'+event_ap_bg+"_Table_Save" +
                             channel_tag+'.txt')
     wavelengths = np.mean(np.append(meta.wave_low.reshape(1, -1),
