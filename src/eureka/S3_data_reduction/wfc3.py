
# WFC3 specific rountines go here
import os
import numpy as np
import multiprocessing as mp
from astropy.io import fits
import scipy.interpolate as spi
import scipy.ndimage as spni
import astraeus.xarrayIO as xrio
import xarray as xr
from . import sigrej, source_pos, background
from . import hst_scan as hst
from . import bright2flux as b2f
from ..lib import suntimecorr, utc_tt, util


def preparation_step(meta, log):
    """Perform preperatory steps which require many frames.

    Separate imaging and spectroscopy, separate observations into different
    scan directions, and calculate centroid for each frame.

    Parameters
    ----------
    meta : eureka.lib.readECF.MetaClass
        The current metadata object.
    log : logedit.Logedit
        The current log.

    Returns
    -------
    meta : eureka.lib.readECF.MetaClass
        The updated metadata object.
    log : logedit.Logedit
        The updated log.
    """
    meta.gain = 1

    meta, log = separate_direct(meta, log)
    meta, log = separate_scan_direction(meta, log)

    # Calculate centroid of direct image(s)
    meta.centroid = hst.imageCentroid(meta.direct_list, meta.centroidguess,
                                      meta.centroidtrim, meta.ny, meta.CRPIX1,
                                      meta.CRPIX2, meta.postarg1,
                                      meta.postarg2, meta, log)

    # Initialize list to hold centroid positions from later steps in this stage
    meta.centroids = []
    meta.guess = []
<<<<<<< HEAD
    meta.scanHeight = []
=======
>>>>>>> 354c50bf
    meta.subdata_ref = []
    meta.subdiffmask_ref = []

    meta, log = get_reference_frames(meta, log)

    return meta, log


def get_reference_frames(meta, log):
    """Process the reference frames for each scan direction and save them
    in the meta object.

    Parameters
    ----------
    meta : eureka.lib.readECF.MetaClass
        The current metadata object.

    Returns
    -------
    meta : eureka.lib.readECF.MetaClass
        The updated metadata object.
    """
    # Temporarily override some values
    verbose = meta.verbose
    meta.verbose = False
    ncpu = meta.ncpu
    meta.ncpu = 1

    # Set some default values
    meta.firstFile = False
    meta.firstInBatch = False
    meta.int_start = 0
    meta.files_per_batch = 1

    # Use the first two files by default
    if not hasattr(meta, 'iref'):
<<<<<<< HEAD
        meta.iref = [0, 1]
=======
        raise AttributeError(
            'You must set the meta.iref parameter in your ECF for WFC3 '
            'observations. The recommended setting is [2, 3].'
        )
>>>>>>> 354c50bf
    
    # Make sure that the scan directions are in the right order
    if meta.iref[0] % 2 != 0:
        meta.iref = meta.iref[::-1]

    # Save the reference frame for each scan direction
    for i in meta.iref:
        log.writelog(f"Preparing reference frame {i}...")
        data = xrio.makeDataset()
        data, meta, log = read(meta.segment_list[i], data, meta, log)
        meta.n_int, meta.ny, meta.nx = data.flux.shape
        data, meta = util.trim(data, meta)
        # Need to add guess after trimming and before cut_aperture
        meta.guess.append(data.guess)
        data, meta = b2f.convert_to_e(data, meta, log)
        meta.src_ypos = source_pos.source_pos(
            data, meta, i, header=('SRCYPOS' in data.attrs['shdr']))
        data['mask'] = (['time', 'y', 'x'],
                        np.ones(data.flux.shape, dtype=bool))
        data['mask'] = util.check_nans(data['flux'], data['mask'],
                                       log, name='FLUX')
        data['mask'] = util.check_nans(data['err'], data['mask'],
                                       log, name='ERR')
        data['mask'] = util.check_nans(data['v0'], data['mask'],
                                       log, name='V0')
        if hasattr(meta, 'manmask'):
            util.manmask(data, meta, log)
        data = flag_bg(data, meta, log)
        data = background.BGsubtraction(data, meta, log, meta.isplots_S3)
        cut_aperture(data, meta, log)
        
        # Save the reference values
        meta.subdata_ref.append(data.flux)
        meta.subdiffmask_ref.append(data.flatmask)

    # Restore input values
    meta.verbose = verbose
    meta.ncpu = ncpu

    return meta, log


def conclusion_step(data, meta, log):
    """Convert lists into arrays for saving and applies meta.sum_reads
    if requested.

    Parameters
    ----------
    data : Xarray Dataset
        The Dataset object.
    meta : eureka.lib.readECF.MetaClass
        The current metadata object.
    log : logedit.Logedit
        The current log.

    Returns
    -------
    data : Xarray Dataset
        The updated Dataset object.
    meta : eureka.lib.readECF.MetaClass
        The updated metadata object.
    log : logedit.Logedit
        The updated log.
    """
    meta.centroids = np.array(meta.centroids)
    meta.guess = np.array(meta.guess)
<<<<<<< HEAD
    meta.scanHeight = np.array(meta.scanHeight)
    meta.subdata_ref = np.array(meta.subdata_ref)
    meta.subdiffmask_ref = np.array(meta.subdiffmask_ref)

    if meta.sum_reads:
        # Sum each read from a scan together
        data, meta = sum_reads(data, meta)

    return data, meta, log


def sum_reads(data, meta):
    """Sum together the non-destructive reads from each file to reduce noise
    and data volume.

    data : Xarray Dataset
        The Dataset object.
    meta : eureka.lib.readECF.MetaClass
        The current metadata object.
    log : logedit.Logedit
        The current log.

    Returns
    -------
    data : Xarray Dataset
        The updated Dataset object.
    meta : eureka.lib.readECF.MetaClass
        The updated metadata object.
    """
    # Get a copy of the flux and time arrays
    flux = np.copy(data.optspec.values)
    err = np.copy(data.opterr.values)
    optmask = np.copy(data.optmask.values)
    std_flux = np.copy(data.stdspec.values)
    std_var = np.copy(data.stdvar.values)
    time = np.copy(data.optspec.time.values)

    # Reshape to get (nfiles, nreads, nwaves)
    flux = flux.reshape(-1, meta.nreads, flux.shape[1])
    err = err.reshape(-1, meta.nreads, err.shape[1])
    optmask = optmask.reshape(-1, meta.nreads, optmask.shape[1])
    std_flux = std_flux.reshape(-1, meta.nreads, std_flux.shape[1])
    std_var = std_var.reshape(-1, meta.nreads, std_var.shape[1])
    time = time.reshape(-1, meta.nreads)

    # Sum together the reads to get (nfiles, nwaves)
    flux = flux.sum(axis=1)
    std_flux = std_flux.sum(axis=1)

    # Add errors in quadrature
    err = np.sqrt(np.sum(err**2, axis=1))
    std_var = np.sqrt(np.sum(std_var**2, axis=1))

    # Mask if any of the reads were masked
    optmask = np.any(optmask, axis=1)

    # Average together the reads' times
    time = time.mean(axis=1)
    
    # Take every nread value out of the data object
    data = data.isel(time=np.arange(0, len(data.optspec.time),
                                    meta.nreads))

    # Update values based on those we've calculated above
    data.optspec.values = flux
    data.optspec['time'] = time
    data.opterr.values = err
    data.opterr['time'] = time
    data.optmask.values = optmask
    data.optmask['time'] = time
    data.stdspec.values = std_flux
    data.stdspec['time'] = time
    data.stdvar.values = std_var
    data.stdvar['time'] = time

    # For these values, just use the first read's value
    data.drift2D['time'] = time
    data.guess['time'] = time
    data.scandir['time'] = time
    data.wave['time'] = time

    # Update nreads
    meta.nreads = 1

    return data, meta
=======
    meta.subdata_ref = np.array(meta.subdata_ref)
    meta.subdiffmask_ref = np.array(meta.subdiffmask_ref)

    return data, meta, log
>>>>>>> 354c50bf


def separate_direct(meta, log):
    """Separate out the direct observations from the science observations.

    Parameters
    ----------
    meta : eureka.lib.readECF.MetaClass
        The current metadata object.
    log : logedit.Logedit
        The current log.

    Returns
    -------
    obstimes : ndarray
        The times of each integration.
    CRPIX1 : float
        The CRPIX1 FITS header value.
    CRPIX2 : float
        The CRPIX2 FITS header value.
    postarg1 : float
        The POSTARG1 FITS header value.
    postarg2 : float
        The POSTARG2 FITS header value.
    ny : int
        The NAXIS2 FITS header value.
    meta : eureka.lib.readECF.MetaClass
        The updated metadata object.
    log : logedit.Logedit
        The updated log.

    Raises
    ------
    AssertionError
        All observations cannot be in imaging mode.
    AssertionError
        All observations cannot be spectroscopic.
    AssertionError
        Unknown OBSTYPE(s) encountered.
    """
    # Figure out which files are IMAGING or SPECTROSCOPIC
    obstypes = []
    obstimes = []
    postarg1 = []
    postarg2 = []
    CRPIX1 = []
    CRPIX2 = []
    for fname in meta.segment_list:
        with fits.open(fname) as file:
            obstypes.append(file[0].header['OBSTYPE'])
            obstimes.append(file[0].header['EXPSTART'])
            # Get the POSTARG2 parameter so we can
            # later separate scan directions
            postarg1.append(file[0].header['POSTARG1'])
            postarg2.append(file[0].header['POSTARG2'])
            CRPIX1.append(file[1].header['CRPIX1'])
            CRPIX2.append(file[1].header['CRPIX2'])
            ny = file[1].header['NAXIS2']
    obstypes = np.array(obstypes)
    obstimes = np.array(obstimes)
    postarg1 = np.array(postarg1)
    postarg2 = np.array(postarg2)
    CRPIX1 = np.array(CRPIX1)
    CRPIX2 = np.array(CRPIX2)

    # Make sure all the files are in order of observation time
    order = np.argsort(obstimes)
    meta.segment_list = meta.segment_list[order]
    obstypes = obstypes[order]
    obstimes = obstimes[order]
    postarg1 = postarg1[order]
    postarg2 = postarg2[order]
    CRPIX1 = CRPIX1[order]
    CRPIX2 = CRPIX2[order]

    if np.all(obstypes == 'IMAGING'):
        # All observations are in imaging mode
        raise AssertionError('All observations cannot be in imaging mode!\n'
                             'Eureka is currently not capable of handling '
                             'imaging datasets from Hubble/WFC3.')
    elif np.all(obstypes == 'SPECTROSCOPIC'):
        # All observations are in spectroscopy mode
        # This is an issue as an imaging mode observation is needed
        # for wavelength calibration
        raise AssertionError('All observations cannot be spectroscopic!\n'
                             'At least one direct image is needed for '
                             'wavelength calibration.')
    elif np.any(np.logical_and(obstypes != 'SPECTROSCOPIC',
                               obstypes != 'IMAGING')):
        # There is one or more unexpected OBSTYPEs - throw a useful error
        unknowns = obstypes[np.logical_and(obstypes != 'SPECTROSCOPIC',
                                           obstypes != 'IMAGING')]
        unknowns = np.unique(unknowns)
        raise AssertionError(f'Unknown OBSTYPE(s) encountered: {unknowns}.\n'
                             'Expected only SPECTROSCOPIC and IMAGING '
                             'OBSTYPEs.')
    else:
        # There is a mix of some direct images for wavelength calibration
        # and science spectra as expected

        # Make separate lists of direct images and science images
        meta.direct_list = meta.segment_list[obstypes == 'IMAGING']
        meta.n_img = len(meta.direct_list)
        meta.segment_list = meta.segment_list[obstypes == 'SPECTROSCOPIC']
        meta.num_data_files = len(meta.segment_list)
        postarg1 = postarg1[obstypes == 'SPECTROSCOPIC']
        postarg2 = postarg2[obstypes == 'SPECTROSCOPIC']
        CRPIX1 = CRPIX1[obstypes == 'SPECTROSCOPIC'][0]
        CRPIX2 = CRPIX2[obstypes == 'SPECTROSCOPIC'][0]

        # Figure out which direct image should be used by each science image
        # If there are multiple direct images, this will usethe most recent one
        direct_times = obstimes[obstypes == 'IMAGING']
        science_times = obstimes[obstypes == 'SPECTROSCOPIC']
        meta.direct_index = np.zeros(meta.segment_list.shape, dtype=int)
        for i in range(len(science_times)):
            meta.direct_index[i] = \
                np.where(science_times[i] > direct_times)[0][-1]

    meta.obstimes = obstimes
    meta.CRPIX1 = CRPIX1
    meta.CRPIX2 = CRPIX2
    meta.postarg1 = postarg1
    meta.postarg2 = postarg2
    meta.ny = ny
<<<<<<< HEAD
=======

    return meta, log
>>>>>>> 354c50bf

    return meta, log

<<<<<<< HEAD

=======
>>>>>>> 354c50bf
def separate_scan_direction(meta, log):
    """Separate alternating scan directions.

    Parameters
    ----------
    obstimes : ndarray
        The times for each integration.
    postarg2 : float
        The POSTARG2 FITS header value.
    meta : eureka.lib.readECF.MetaClass
        The current metadata object.
    log : logedit.Logedit
        The current log.

    Returns
    -------
    meta : eureka.lib.readECF.MetaClass
        The updated metadata object.
    log : logedit.Logedit
        The updated log.
    """
    if meta.num_data_files == 1:
        # There is only one image
        meta.scandir = np.zeros(meta.num_data_files, dtype=int)
        meta.n_scan0 = 1
        meta.n_scan1 = 0
    else:
        # Assign scan direction
        meta.scandir = np.zeros(meta.num_data_files, dtype=int)
        meta.n_scan0 = 0
        meta.n_scan1 = 0
        scan0 = meta.postarg2[0]
        scan1 = meta.postarg2[1]
        for m in range(meta.num_data_files):
            if meta.postarg2[m] == scan0:
                meta.n_scan0 += 1
            elif meta.postarg2[m] == scan1:
                meta.scandir[m] = 1
                meta.n_scan1 += 1
            else:
                log.writelog(f'WARNING: Unknown scan direction for file {m}.')

    log.writelog(f"# of files in scan direction 0: {meta.n_scan0}",
                 mute=(not meta.verbose))
    log.writelog(f"# of files in scan direction 1: {meta.n_scan1}",
                 mute=(not meta.verbose))

    # Group frames into frame, batch, and orbit number
    meta.framenum, meta.batchnum, meta.orbitnum = \
        hst.groupFrames(meta.obstimes)

    return meta, log


def read(filename, data, meta, log):
    '''Reads single FITS file from HST's WFC3 instrument.

    Parameters
    ----------
    filename : str
        Single filename to read
    data : Xarray Dataset
        The Dataset object in which the fits data will stored
    meta : eureka.lib.readECF.MetaClass
        The metadata object
    log : logedit.Logedit
        The current log.

    Returns
    -------
    data : Xarray Dataset
        The updated Dataset object with the fits data stored inside
    meta : eureka.lib.readECF.MetaClass
        The metadata object
    log : logedit.Logedit
        The current log.

    Notes
    -----
    History:

    - January 2017 Kevin Stevenson
        Initial code as implemented in the WFC3 pipeline
    - 18-19 Nov 2021 Taylor Bell
        Edited and decomposed WFC3 code to integrate with Eureka!
    - May 9, 2022 Kevin Stevenson
        Convert to using Xarray Dataset
    '''
    # Determine image size and filter/grism
    with fits.open(filename) as hdulist:
        data.attrs['filename'] = filename
        data.attrs['mhdr'] = hdulist[0].header
        data.attrs['shdr'] = hdulist[1].header
        meta.nx = data.attrs['shdr']['NAXIS1']
        meta.ny = data.attrs['shdr']['NAXIS2']
        meta.grism = data.attrs['mhdr']['FILTER']
        meta.detector = data.attrs['mhdr']['DETECTOR']
        meta.flatoffset = [[-1*data.attrs['shdr']['LTV2'],
                            -1*data.attrs['shdr']['LTV1']]]
        data.attrs['exptime'] = data.attrs['mhdr']['EXPTIME']
        flux_units = data.attrs['shdr']['BUNIT']

        # Determine if we are using IMA or FLT files
        if filename.endswith('flt.fits'):
            # FLT files subtract first from last, 2 reads
            meta.nreads = 2
        else:
            meta.nreads = data.attrs['shdr']['SAMPNUM']

        sci = np.zeros((meta.nreads, meta.ny, meta.nx))  # Flux
        err = np.zeros((meta.nreads, meta.ny, meta.nx))  # Error
        dq = np.zeros((meta.nreads, meta.ny, meta.nx))  # Flags
        jd = []
        j = 0
        for rd in range(meta.nreads, 0, -1):
            sci[j] = hdulist['SCI', rd].data
            err[j] = hdulist['ERR', rd].data
            dq[j] = hdulist['DQ', rd].data
            jd.append(2400000.5+hdulist['SCI', rd].header['ROUTTIME']
                      - 0.5*hdulist['SCI', rd].header['DELTATIM']/3600/24)
            j += 1
        jd = np.array(jd)

    ra = data.attrs['mhdr']['RA_TARG']*np.pi/180
    dec = data.attrs['mhdr']['DEC_TARG']*np.pi/180
    frametime = (2400000.5+0.5*(data.attrs['mhdr']['EXPSTART']
                                + data.attrs['mhdr']['EXPEND']))
    if meta.horizonsfile is not None:
        horizon_path = os.path.join(meta.hst_cal,
                                    *meta.horizonsfile.split(os.sep))
    if meta.horizonsfile is not None and os.path.isfile(horizon_path):
        # Apply light-time correction, convert to BJD_TDB
        # Horizons file created for HST around time of observations
        bjd_corr = suntimecorr.suntimecorr(ra, dec, jd, horizon_path)
        bjdutc = jd + bjd_corr/86400.
        # FINDME: this was utc_tt, but I believe it should have
        # been utc_tdb instead
<<<<<<< HEAD
        time = utc_tt.utc_tdb(bjdutc, meta.leapdir, log)
        frametime = utc_tt.utc_tdb(frametime+bjd_corr/86400., meta.leapdir,
=======
        if not hasattr(meta, 'leapdir') or meta.leapdir is None:
            meta.leapdir = 'leapdir'
        leapdir_path = os.path.join(meta.hst_cal,
                                    *meta.leapdir.split(os.sep))
        if leapdir_path[-1] != os.sep:
            leapdir_path += os.sep
        time = utc_tt.utc_tdb(bjdutc, leapdir_path, log)
        frametime = utc_tt.utc_tdb(frametime+bjd_corr/86400., leapdir_path,
>>>>>>> 354c50bf
                                   log)
        time_units = 'BJD_TDB'
    else:
        if meta.firstFile:
            print("WARNING: No Horizons file found. Using JD rather than "
                  "BJD_TDB.")
        time = jd
        time_units = 'HJD_UTC'
    data.attrs['frametime'] = frametime

    # Create flux-like DataArrays
    data['flux'] = xrio.makeFluxLikeDA(sci, time, flux_units, time_units,
                                       name='flux')
    data['err'] = xrio.makeFluxLikeDA(err, time, flux_units, time_units,
                                      name='err')
    data['dq'] = xrio.makeFluxLikeDA(dq, time, "None", time_units,
                                     name='dq')

    # Calculate centroids for each frame
    centroids = np.zeros((meta.nreads, 2))
    # Figure out which direct image is the relevant one for this observation
    image_number = np.where(meta.segment_list == filename)[0][0]
    centroid_index = meta.direct_index[image_number]
    # Use the same centroid for each read
    centroids[:, 0] = meta.centroid[centroid_index][0]
    centroids[:, 1] = meta.centroid[centroid_index][1]
    meta.centroids.append(centroids)

    # Calculate trace
    if meta.firstInBatch:
        log.writelog(f"  Calculating wavelength assuming {meta.grism} "
                     f"filter/grism...", mute=(not meta.verbose))
    xrange = np.arange(0, meta.nx)
    # wavelength in microns
    wave = hst.calibrateLambda(xrange, centroids[0], meta.grism)/1e4
    # Assume no skew over the detector
    wave_2d = wave*np.ones((meta.ny, 1))
    wave_units = 'microns'
    data['wave_2d'] = (['y', 'x'], wave_2d)
    data['wave_2d'].attrs['wave_units'] = wave_units

    # Divide data by flat field
    if meta.flatfile is None and meta.firstFile:
        log.writelog('No flat frames found.')
    else:
        data, meta, log = flatfield(data, meta, log)

    # Compute differences between non-destructive reads
    diffdata, meta, log = difference_frames(data, meta, log)

    # Determine read noise and gain
    readNoise = np.mean((data.attrs['mhdr']['READNSEA'],
                         data.attrs['mhdr']['READNSEB'],
                         data.attrs['mhdr']['READNSEC'],
                         data.attrs['mhdr']['READNSED']))
    v0 = readNoise**2*np.ones_like(diffdata.flux.values)  # Units of electrons
    diffdata['v0'] = (['time', 'y', 'x'], v0)

    # Assign dq to diffdata
    # This is a bit of a hack, but dq is not currently being used
    diffdata['dq'] = data.dq[:-1]

    # Assign wavelength to diffdata
    diffdata['wave'] = (['x'], wave)
    diffdata['wave'].attrs['wave_units'] = wave_units
    diffdata['wave_2d'] = (['y', 'x'], wave_2d)
    diffdata['wave_2d'].attrs['wave_units'] = wave_units

    # Figure out which read this file starts and ends with
    diffdata.attrs['intstart'] = image_number*(meta.nreads-1)
    diffdata.attrs['intend'] = (image_number+1)*(meta.nreads-1)

    # Copy science and master headers
    diffdata.attrs['shdr'] = data.attrs['shdr']
    diffdata.attrs['mhdr'] = data.attrs['mhdr']
    diffdata.attrs['filename'] = data.attrs['filename']

    diffdata['scandir'] = (['time'], np.repeat(meta.scandir[filename ==
                                                            meta.segment_list],
                                               meta.nreads))
<<<<<<< HEAD

    return diffdata, meta, log
=======
>>>>>>> 354c50bf

    return diffdata, meta, log

<<<<<<< HEAD
=======

>>>>>>> 354c50bf
def flatfield(data, meta, log):
    '''Perform flatfielding.

    Parameters
    ----------
    data : Xarray Dataset
        The Dataset object.
    meta : eureka.lib.readECF.MetaClass
        The metadata object.
    log : logedit.Logedit
        The current log.

    Returns
    -------
    data : Xarray Dataset
        The updated Dataset object with flatfielding applied.
    meta : eureka.lib.readECF.MetaClass
        The metadata object.
    log : logedit.Logedit
        The current log.
    '''
    if meta.firstInBatch:
        log.writelog(f'  Performing flat fielding using:\n'
                     f'    {meta.flatfile}',
                     mute=(not meta.verbose))
<<<<<<< HEAD
    # Make list of master flat field frames
    tempflat, tempmask = hst.makeflats(meta.flatfile,
=======
    flatfile_path = os.path.join(meta.hst_cal,
                                 *meta.flatfile.split(os.sep))
    # Make list of master flat field frames
    tempflat, tempmask = hst.makeflats(flatfile_path,
>>>>>>> 354c50bf
                                       [np.mean(data.wave_2d.values,
                                                axis=0), ],
                                       [[0, meta.nx], ], [[0, meta.ny], ],
                                       meta.flatoffset, 1, meta.ny, meta.nx,
                                       sigma=meta.flatsigma,
                                       isplots=meta.isplots_S3)
    subflat = tempflat[0]
    flatmask = tempmask[0]

    time_units = data.flux.attrs['time_units']
    data['flatmask'] = xrio.makeFluxLikeDA(flatmask[np.newaxis],
                                           data.time.values[:1], "None",
                                           time_units, name='flatmask')

    # Calculate reduced image
    subflat[np.where(flatmask == 0)] = 1
    subflat[np.where(subflat == 0)] = 1
    data['flux'] /= subflat

    return data, meta, log


def difference_frames(data, meta, log):
    '''Compute differenced frames.

    Parameters
    ----------
    data : Xarray Dataset
        The Dataset object.
    meta : eureka.lib.readECF.MetaClass
        The metadata object.
    log : logedit.Logedit
        The current log.

    Returns
    -------
    data : Xarray Dataset
        The updated Dataset object differenced frames.
    meta : eureka.lib.readECF.MetaClass
        The metadata object.
    log : logedit.Logedit
        The current log.
    '''
    if meta.firstInBatch:
        log.writelog('  Differencing non-destructive reads...',
                     mute=(not meta.verbose))

    if meta.nreads > 1:
        # Subtract pairs of subframes
        meta.nreads -= 1
        diffflux = np.zeros((meta.nreads, meta.ny, meta.nx))
        differr = np.zeros((meta.nreads, meta.ny, meta.nx))
        for n in range(meta.nreads):
            diffflux[n] = data.flux[n+1]-data.flux[n]
            differr[n-1] = np.sqrt(data.err[n]**2+data.err[n-1]**2)
    else:
        # FLT data has already been differenced
        diffflux = data.flux
        differr = data.err
<<<<<<< HEAD
=======
    
    # Temporarily set this value for now
    meta.n_int = meta.nreads
>>>>>>> 354c50bf

    diffmask = np.zeros((meta.nreads, meta.ny, meta.nx))
    guess = np.zeros((meta.nreads), dtype=int)
    for n in range(meta.nreads):
        diffmask[n] = data['flatmask'][0][0]
        try:
            diffmask[n][np.where(differr[n] > meta.diffthresh *
                        np.median(differr[n], axis=1)[:, np.newaxis])] = 0
        except:
            # FINDME: Need to only catch the expected exception
            # May fail for FLT files
            log.writelog("Diffthresh failed - this may happen for FLT files.")

        masked_data = diffflux[n]*diffmask[n]
        guess[n] = np.median(np.where(masked_data > np.mean(masked_data)
                                      )[0]).astype(int)
    # Guess may be skewed if first read is zeros
    if guess[0] < 0 or guess[0] > meta.ny:
        guess[0] = guess[1]

    # Compute full scan length
    if meta.firstInBatch:
        log.writelog('  Computing scan height...',
                     mute=(not meta.verbose))
    scanHeight = []
    for i in range(meta.n_int):
        scannedData = np.sum(data.flux[i], axis=1)
        xmin = np.min(guess)
        xmax = np.max(guess)
        scannedData /= np.median(scannedData[xmin:xmax+1])
        scannedData -= 0.5
        yrng = range(meta.ny)
        spline = spi.UnivariateSpline(yrng, scannedData[yrng], k=3, s=0)
        roots = spline.roots()
        scanHeight.append(roots[1]-roots[0])

    # Create Xarray Dataset with updated time axis for differenced frames
    flux_units = data.flux.attrs['flux_units']
    time_units = data.flux.attrs['time_units']
    difftime = data.time[:-1] + 0.5*np.ediff1d(data.time)
    diffdata = xrio.makeDataset()
    diffdata['flux'] = xrio.makeFluxLikeDA(diffflux, difftime, flux_units,
                                           time_units, name='flux')
    diffdata['err'] = xrio.makeFluxLikeDA(differr, difftime, flux_units,
                                          time_units, name='err')
    diffdata['flatmask'] = xrio.makeFluxLikeDA(diffmask, difftime, "None",
                                               time_units, name='mask')
    variance = np.zeros_like(diffdata.flux.values)
    diffdata['variance'] = xrio.makeFluxLikeDA(variance, difftime, flux_units,
                                               time_units, name='variance')
<<<<<<< HEAD
    diffdata['guess'] = (['time'], guess)

    return diffdata, meta, log


=======
    diffdata['guess'] = xrio.makeTimeLikeDA(guess, difftime, 'pixels',
                                            time_units, 'guess')
    diffdata['scanHeight'] = xrio.makeTimeLikeDA(scanHeight, difftime,
                                                 'pixels', time_units,
                                                 'scanHeight')

    return diffdata, meta, log


>>>>>>> 354c50bf
def flag_bg(data, meta, log):
    '''Outlier rejection of sky background along time axis.

    Parameters
    ----------
    data : Xarray Dataset
        The Dataset object.
    meta : eureka.lib.readECF.MetaClass
        The metadata object.
    log : logedit.Logedit
        The current log.

    Returns
    -------
    data : Xarray Dataset
        The updated Dataset object with outlier background pixels flagged.
    '''
<<<<<<< HEAD
    log.writelog('  Performing background outlier rejection',
=======
    log.writelog('  Performing background outlier rejection...',
>>>>>>> 354c50bf
                 mute=(not meta.verbose))

    for p in range(2):
        iscans = np.where(data.scandir.values == p)[0]
        if len(iscans) > 0:
            for n in range(meta.nreads):
                iscan = iscans[n::meta.nreads]
                # Set limits on the sky background
                x1 = (data.guess.values[iscan].min()-meta.bg_hw).astype(int)
                x2 = (data.guess.values[iscan].max()+meta.bg_hw).astype(int)
                bgdata1 = data.flux[iscan, :x1]
                bgmask1 = data.flux[iscan, :x1]
                bgdata2 = data.flux[iscan, x2:]
                bgmask2 = data.flux[iscan, x2:]
                if hasattr(meta, 'use_estsig') and meta.use_estsig:
                    bgerr1 = np.median(data.err[iscan, :x1])
                    bgerr2 = np.median(data.err[iscan, x2:])
                    estsig1 = [bgerr1 for j in range(len(meta.bg_thresh))]
                    estsig2 = [bgerr2 for j in range(len(meta.bg_thresh))]
                else:
                    estsig1 = None
                    estsig2 = None
                data['mask'][iscan, :x1] = sigrej.sigrej(bgdata1,
                                                         meta.bg_thresh,
                                                         bgmask1, estsig1)
                data['mask'][iscan, x2:] = sigrej.sigrej(bgdata2,
                                                         meta.bg_thresh,
                                                         bgmask2, estsig2)

    return data


def fit_bg(dataim, datamask, datav0, datavariance, guess, n, meta, isplots=0):
    """Fit for a non-uniform background.

    Uses the code written for NIRCam, but adds on some extra steps

    Parameters
    ----------
    dataim : ndarray (2D)
        The 2D image array.
    datamask : ndarray (2D)
        An array of which data should be masked.
    datav0 : ndarray (2D)
        readNoise**2.
    datavariance : ndarray (2D)
        Initially an all zeros array.
    n : int
        The current integration.
    meta : eureka.lib.readECF.MetaClass
        The metadata object.
    isplots : int; optional
        The plotting verbosity, by default False.

    Returns
    -------
    bg : ndarray (2D)
        The fitted background level.
    mask : ndarray (2D)
        The updated mask after background subtraction.
    datav0 : ndarray (2D)
        readNoise**2+np.mean(bgerr**2)
    datavariance : ndarray (2D)
        abs(dataim) / meta.gain + datav0
    n : int
        The current integration number.
    """
    y2 = guess + meta.bg_hw
    y1 = guess - meta.bg_hw

    bg, mask = background.fitbg(dataim, meta, datamask, y1, y2,
                                deg=meta.bg_deg, threshold=meta.p3thresh,
                                isrotate=2, isplots=isplots)

    # Calculate variance assuming background dominated rather than
    # read noise dominated
    bgerr = np.std(bg, axis=0)/np.sqrt(np.sum(datamask, axis=0))
    bgerr[np.logical_not(np.isfinite(bgerr))] = 0.
    datav0 += np.mean(bgerr**2)
    datavariance = abs(dataim) / meta.gain + datav0

    return bg, mask, datav0, datavariance, n


def correct_drift2D(data, meta, log, m):
    """Correct for calculated 2D drift.

    Parameters
    ----------
    data : Xarray Dataset
        The Dataset object.
    meta : eureka.lib.readECF.MetaClass
        The metadata object.
    log : logedit.Logedit
        The current log.
    m : int
        The current file number.

    Returns
    -------
    data : Xarray Dataset
        The updated Dataset object after 2D drift correction.
    meta : eureka.lib.readECF.MetaClass
        The updated metadata object.
    log : logedit.Logedit
        The current log.
    """
    def writeDrift2D(arg):
        value, n = arg
        # Assign to array of spectra and uncertainties
        drift2D[n] = value
        return

    log.writelog("  Calculating 2D drift...", mute=(not meta.verbose))
<<<<<<< HEAD
    # FINDME: instead of calculating scanHeight, consider fitting
    # stretch factor
    drift2D = np.zeros((data.flux.shape[0], 2))
    if meta.ncpu == 1:
        # Only 1 CPU
        for n in range(data.flux.shape[0]):
=======
    drift2D = np.zeros((meta.n_int, 2))
    if meta.ncpu == 1:
        # Only 1 CPU
        for n in range(meta.n_int):
>>>>>>> 354c50bf
            # Get read number
            r = n % meta.nreads
            # Get index of reference frame
            # (0 = forward scan, 1 = reverse scan)
            p = data.scandir.values[n]
            writeDrift2D(hst.calcDrift2D((meta.subdata_ref[p][r] *
                                          meta.subdiffmask_ref[p][r]),
                                         (data.flux[n]*data.flatmask[n]),
                                         n))
    else:
        # Multiple CPUs
        pool = mp.Pool(meta.ncpu)
<<<<<<< HEAD
        for n in range(data.flux.shape[0]):
=======
        for n in range(meta.n_int):
>>>>>>> 354c50bf
            # Get read number
            r = n % meta.nreads
            # Get index of reference frame
            # (0 = forward scan, 1 = reverse scan)
            p = data.scandir.values[n]
            res = pool.apply_async(hst.calcDrift2D,
                                   args=((meta.subdata_ref[p][r] *
                                          meta.subdiffmask_ref[p][r]),
                                         (data.flux[n]*data.flatmask[n]),
                                         n),
                                   callback=writeDrift2D)
        pool.close()
        pool.join()
        res.wait()

    data['drift2D'] = xr.DataArray(drift2D, name='drift2D',
                                   coords={"time": data.time,
                                           "axis": ["x", "y"]},
                                   dims=["time", "axis"],
                                   attrs={"time_units": data.time.time_units,
                                          "drift_units": 'pixels'})
    data.drift2D["time"].attrs["time_units"] = data.time.time_units

    log.writelog("  Performing rough, pixel-scale drift correction...",
                 mute=(not meta.verbose))
    drift2D_int = np.round(drift2D, 0)
    # Correct for drift by integer pixel numbers, no interpolation
<<<<<<< HEAD
    for n in range(data.flux.shape[0]):
=======
    for n in range(meta.n_int):
>>>>>>> 354c50bf
        data.flux[n] = spni.shift(data.flux[n],
                                  -1*drift2D_int[n, ::-1], order=0,
                                  mode='constant', cval=0)
        data.mask[n] = spni.shift(data.mask[n],
                                  -1*drift2D_int[n, ::-1], order=0,
                                  mode='constant', cval=0)
        data.variance[n] = spni.shift(data.variance[n],
                                      -1*drift2D_int[n, ::-1],
                                      order=0, mode='constant', cval=0)
        data.bg[n] = spni.shift(data.bg[n],
                                -1*drift2D_int[n, ::-1], order=0,
                                mode='constant', cval=0)

    # Outlier rejection of full frame along time axis
    if meta.files_per_batch == 1 and meta.firstFile:
        log.writelog("  WARNING: It is recommended to run Eureka! in batch\n"
<<<<<<< HEAD
                     "  mode (nfiles > 1) for WFC3 data to allow full-frame\n"
=======
                     "  mode (nfiles >> 1) for WFC3 data to allow full-frame\n"
>>>>>>> 354c50bf
                     "  outlier rejection.")
    elif meta.files_per_batch > 1:
        log.writelog("  Performing full-frame outlier rejection...",
                     mute=(not meta.verbose))
        for p in range(2):
            iscan = np.where(meta.scandir == p)[0]*meta.nreads
            if len(iscan) > 0:
                for n in range(meta.nreads):
                    # FINDME: The following commented-out code is outdated
                    # y1 = data.guess[meta.iref+n] - meta.spec_hw
                    # y2 = data.guess[meta.iref+n] + meta.spec_hw
                    # estsig = [data.err[meta.iref+n, y1:y2]
                    #           for j in range(len(meta.bg_thresh))]
                    data.mask[iscan+n] = sigrej.sigrej(data.flux[iscan+n],
                                                       meta.bg_thresh,
                                                       data.mask[iscan+n])

    log.writelog("  Performing sub-pixel drift correction...",
                 mute=(not meta.verbose))
    # Get indices for each pixel
    ix = range(meta.subnx)
    iy = range(meta.subny)
    # Define the degrees of the bivariate spline
    kx, ky = (1, 1)  # FINDME: should be using (3,3)
    # Correct for drift
<<<<<<< HEAD
    for n in range(data.flux.shape[0]):
=======
    for n in range(meta.n_int):
>>>>>>> 354c50bf
        # Get index of reference frame
        # (0 = forward scan, 1 = reverse scan)
        p = meta.scandir[m]
        # Need to swap ix and iy because of numpy
        spline = spi.RectBivariateSpline(iy, ix, data.flux[n], kx=kx,
                                         ky=ky, s=0)
        # Need to subtract drift2D since documentation says (where im1 is
        # the reference image)
        # "Measures the amount im2 is offset from im1 (i.e., shift im2 by
        # -1 * these #'s to match im1)"
        data.flux[n] = spline((iy-drift2D[n, 1] +
                               drift2D_int[n, 1]).flatten(),
                              (ix-drift2D[n, 0] +
                               drift2D_int[n, 0]).flatten())
        # Need to be careful with shifting the mask. Do the shifting, and
        # mask whichever pixel was closest to the one that had been masked
        spline = spi.RectBivariateSpline(iy, ix, data.mask[n], kx=kx,
                                         ky=ky, s=0)
        data.mask[n] = spline((iy-drift2D[n, 1] +
                               drift2D_int[n, 1]).flatten(),
                              (ix-drift2D[n, 0] +
                               drift2D_int[n, 0]).flatten())
        # Fractional masking won't work - make sure it is all integer
        data.mask[n] = np.round(data.mask[n]).astype(int)
        spline = spi.RectBivariateSpline(iy, ix, data.variance[n], kx=kx,
                                         ky=ky, s=0)
        data.variance[n] = spline((iy-drift2D[n, 1] +
                                   drift2D_int[n, 1]).flatten(),
                                  (ix-drift2D[n, 0] +
                                   drift2D_int[n, 0]).flatten())
        spline = spi.RectBivariateSpline(iy, ix, data.bg[n], kx=kx,
                                         ky=ky, s=0)
        data.bg[n] = spline((iy-drift2D[n, 1] +
                             drift2D_int[n, 1]).flatten(),
                            (ix-drift2D[n, 0] +
                             drift2D_int[n, 0]).flatten())
<<<<<<< HEAD

    return data, meta, log


def cut_aperture(data, meta, log):
    """Select the aperture region out of each trimmed image.

    Parameters
    ----------
    data : Xarray Dataset
        The Dataset object.
    meta : eureka.lib.readECF.MetaClass
        The metadata object.
    log : logedit.Logedit
        The current log.

    Returns
    -------
    apdata : ndarray
        The flux values over the aperture region.
    aperr : ndarray
        The noise values over the aperture region.
    apmask : ndarray
        The mask values over the aperture region.
    apbg : ndarray
        The background flux values over the aperture region.
    apv0 : ndarray
        The v0 values over the aperture region.

    Notes
    -----
    History:

    - 2022-06-17, Taylor J Bell
        Initial version, edited to work for HST scanned observations.
    """
    log.writelog('  Extracting aperture region',
                 mute=(not meta.verbose))

    apdata = np.zeros((data.flux.shape[0], meta.spec_hw*2,
                       data.flux.shape[2]))
    aperr = np.zeros((data.flux.shape[0], meta.spec_hw*2,
                      data.flux.shape[2]))
    apmask = np.zeros((data.flux.shape[0], meta.spec_hw*2,
                       data.flux.shape[2]))
    apbg = np.zeros((data.flux.shape[0], meta.spec_hw*2,
                     data.flux.shape[2]))
    apv0 = np.zeros((data.flux.shape[0], meta.spec_hw*2,
                     data.flux.shape[2]))

    for f in range(int(data.flux.shape[0]/meta.nreads)):
=======

    return data, meta, log


def cut_aperture(data, meta, log):
    """Select the aperture region out of each trimmed image.

    Parameters
    ----------
    data : Xarray Dataset
        The Dataset object.
    meta : eureka.lib.readECF.MetaClass
        The metadata object.
    log : logedit.Logedit
        The current log.

    Returns
    -------
    apdata : ndarray
        The flux values over the aperture region.
    aperr : ndarray
        The noise values over the aperture region.
    apmask : ndarray
        The mask values over the aperture region.
    apbg : ndarray
        The background flux values over the aperture region.
    apv0 : ndarray
        The v0 values over the aperture region.

    Notes
    -----
    History:

    - 2022-06-17, Taylor J Bell
        Initial version, edited to work for HST scanned observations.
    """
    log.writelog('  Extracting aperture region...',
                 mute=(not meta.verbose))

    apdata = np.zeros((meta.n_int, meta.spec_hw*2, meta.subnx))
    aperr = np.zeros((meta.n_int, meta.spec_hw*2, meta.subnx))
    apmask = np.zeros((meta.n_int, meta.spec_hw*2, meta.subnx))
    apbg = np.zeros((meta.n_int, meta.spec_hw*2, meta.subnx))
    apv0 = np.zeros((meta.n_int, meta.spec_hw*2, meta.subnx))

    for f in range(int(meta.n_int/meta.nreads)):
>>>>>>> 354c50bf
        # Get index of reference frame
        # (0 = forward scan, 1 = reverse scan)
        p = data.scandir[f*meta.nreads].values
        for r in range(meta.nreads):
            # Figure out the index currently being cut out
            n = f*meta.nreads + r

            # Use the centroid from the relevant reference frame
            guess = meta.guess[p].values[r]
            ap_y1 = (guess-meta.spec_hw).astype(int)
            ap_y2 = (guess+meta.spec_hw).astype(int)

            # Cut out this particular read
            apdata[n] = data.flux.values[n, ap_y1:ap_y2]
            aperr[n] = data.err.values[n, ap_y1:ap_y2]
            apmask[n] = data.mask.values[n, ap_y1:ap_y2]
            apbg[n] = data.bg.values[n, ap_y1:ap_y2]
            apv0[n] = data.v0.values[n, ap_y1:ap_y2]

    return apdata, aperr, apmask, apbg, apv0<|MERGE_RESOLUTION|>--- conflicted
+++ resolved
@@ -48,10 +48,6 @@
     # Initialize list to hold centroid positions from later steps in this stage
     meta.centroids = []
     meta.guess = []
-<<<<<<< HEAD
-    meta.scanHeight = []
-=======
->>>>>>> 354c50bf
     meta.subdata_ref = []
     meta.subdiffmask_ref = []
 
@@ -88,14 +84,10 @@
 
     # Use the first two files by default
     if not hasattr(meta, 'iref'):
-<<<<<<< HEAD
-        meta.iref = [0, 1]
-=======
         raise AttributeError(
             'You must set the meta.iref parameter in your ECF for WFC3 '
             'observations. The recommended setting is [2, 3].'
         )
->>>>>>> 354c50bf
     
     # Make sure that the scan directions are in the right order
     if meta.iref[0] % 2 != 0:
@@ -162,98 +154,10 @@
     """
     meta.centroids = np.array(meta.centroids)
     meta.guess = np.array(meta.guess)
-<<<<<<< HEAD
-    meta.scanHeight = np.array(meta.scanHeight)
     meta.subdata_ref = np.array(meta.subdata_ref)
     meta.subdiffmask_ref = np.array(meta.subdiffmask_ref)
 
-    if meta.sum_reads:
-        # Sum each read from a scan together
-        data, meta = sum_reads(data, meta)
-
     return data, meta, log
-
-
-def sum_reads(data, meta):
-    """Sum together the non-destructive reads from each file to reduce noise
-    and data volume.
-
-    data : Xarray Dataset
-        The Dataset object.
-    meta : eureka.lib.readECF.MetaClass
-        The current metadata object.
-    log : logedit.Logedit
-        The current log.
-
-    Returns
-    -------
-    data : Xarray Dataset
-        The updated Dataset object.
-    meta : eureka.lib.readECF.MetaClass
-        The updated metadata object.
-    """
-    # Get a copy of the flux and time arrays
-    flux = np.copy(data.optspec.values)
-    err = np.copy(data.opterr.values)
-    optmask = np.copy(data.optmask.values)
-    std_flux = np.copy(data.stdspec.values)
-    std_var = np.copy(data.stdvar.values)
-    time = np.copy(data.optspec.time.values)
-
-    # Reshape to get (nfiles, nreads, nwaves)
-    flux = flux.reshape(-1, meta.nreads, flux.shape[1])
-    err = err.reshape(-1, meta.nreads, err.shape[1])
-    optmask = optmask.reshape(-1, meta.nreads, optmask.shape[1])
-    std_flux = std_flux.reshape(-1, meta.nreads, std_flux.shape[1])
-    std_var = std_var.reshape(-1, meta.nreads, std_var.shape[1])
-    time = time.reshape(-1, meta.nreads)
-
-    # Sum together the reads to get (nfiles, nwaves)
-    flux = flux.sum(axis=1)
-    std_flux = std_flux.sum(axis=1)
-
-    # Add errors in quadrature
-    err = np.sqrt(np.sum(err**2, axis=1))
-    std_var = np.sqrt(np.sum(std_var**2, axis=1))
-
-    # Mask if any of the reads were masked
-    optmask = np.any(optmask, axis=1)
-
-    # Average together the reads' times
-    time = time.mean(axis=1)
-    
-    # Take every nread value out of the data object
-    data = data.isel(time=np.arange(0, len(data.optspec.time),
-                                    meta.nreads))
-
-    # Update values based on those we've calculated above
-    data.optspec.values = flux
-    data.optspec['time'] = time
-    data.opterr.values = err
-    data.opterr['time'] = time
-    data.optmask.values = optmask
-    data.optmask['time'] = time
-    data.stdspec.values = std_flux
-    data.stdspec['time'] = time
-    data.stdvar.values = std_var
-    data.stdvar['time'] = time
-
-    # For these values, just use the first read's value
-    data.drift2D['time'] = time
-    data.guess['time'] = time
-    data.scandir['time'] = time
-    data.wave['time'] = time
-
-    # Update nreads
-    meta.nreads = 1
-
-    return data, meta
-=======
-    meta.subdata_ref = np.array(meta.subdata_ref)
-    meta.subdiffmask_ref = np.array(meta.subdiffmask_ref)
-
-    return data, meta, log
->>>>>>> 354c50bf
 
 
 def separate_direct(meta, log):
@@ -379,18 +283,10 @@
     meta.postarg1 = postarg1
     meta.postarg2 = postarg2
     meta.ny = ny
-<<<<<<< HEAD
-=======
 
     return meta, log
->>>>>>> 354c50bf
-
-    return meta, log
-
-<<<<<<< HEAD
-
-=======
->>>>>>> 354c50bf
+
+
 def separate_scan_direction(meta, log):
     """Separate alternating scan directions.
 
@@ -528,10 +424,6 @@
         bjdutc = jd + bjd_corr/86400.
         # FINDME: this was utc_tt, but I believe it should have
         # been utc_tdb instead
-<<<<<<< HEAD
-        time = utc_tt.utc_tdb(bjdutc, meta.leapdir, log)
-        frametime = utc_tt.utc_tdb(frametime+bjd_corr/86400., meta.leapdir,
-=======
         if not hasattr(meta, 'leapdir') or meta.leapdir is None:
             meta.leapdir = 'leapdir'
         leapdir_path = os.path.join(meta.hst_cal,
@@ -540,7 +432,6 @@
             leapdir_path += os.sep
         time = utc_tt.utc_tdb(bjdutc, leapdir_path, log)
         frametime = utc_tt.utc_tdb(frametime+bjd_corr/86400., leapdir_path,
->>>>>>> 354c50bf
                                    log)
         time_units = 'BJD_TDB'
     else:
@@ -621,18 +512,10 @@
     diffdata['scandir'] = (['time'], np.repeat(meta.scandir[filename ==
                                                             meta.segment_list],
                                                meta.nreads))
-<<<<<<< HEAD
 
     return diffdata, meta, log
-=======
->>>>>>> 354c50bf
-
-    return diffdata, meta, log
-
-<<<<<<< HEAD
-=======
-
->>>>>>> 354c50bf
+
+
 def flatfield(data, meta, log):
     '''Perform flatfielding.
 
@@ -658,15 +541,10 @@
         log.writelog(f'  Performing flat fielding using:\n'
                      f'    {meta.flatfile}',
                      mute=(not meta.verbose))
-<<<<<<< HEAD
-    # Make list of master flat field frames
-    tempflat, tempmask = hst.makeflats(meta.flatfile,
-=======
     flatfile_path = os.path.join(meta.hst_cal,
                                  *meta.flatfile.split(os.sep))
     # Make list of master flat field frames
     tempflat, tempmask = hst.makeflats(flatfile_path,
->>>>>>> 354c50bf
                                        [np.mean(data.wave_2d.values,
                                                 axis=0), ],
                                        [[0, meta.nx], ], [[0, meta.ny], ],
@@ -726,12 +604,9 @@
         # FLT data has already been differenced
         diffflux = data.flux
         differr = data.err
-<<<<<<< HEAD
-=======
     
     # Temporarily set this value for now
     meta.n_int = meta.nreads
->>>>>>> 354c50bf
 
     diffmask = np.zeros((meta.nreads, meta.ny, meta.nx))
     guess = np.zeros((meta.nreads), dtype=int)
@@ -782,13 +657,6 @@
     variance = np.zeros_like(diffdata.flux.values)
     diffdata['variance'] = xrio.makeFluxLikeDA(variance, difftime, flux_units,
                                                time_units, name='variance')
-<<<<<<< HEAD
-    diffdata['guess'] = (['time'], guess)
-
-    return diffdata, meta, log
-
-
-=======
     diffdata['guess'] = xrio.makeTimeLikeDA(guess, difftime, 'pixels',
                                             time_units, 'guess')
     diffdata['scanHeight'] = xrio.makeTimeLikeDA(scanHeight, difftime,
@@ -798,7 +666,6 @@
     return diffdata, meta, log
 
 
->>>>>>> 354c50bf
 def flag_bg(data, meta, log):
     '''Outlier rejection of sky background along time axis.
 
@@ -816,11 +683,7 @@
     data : Xarray Dataset
         The updated Dataset object with outlier background pixels flagged.
     '''
-<<<<<<< HEAD
-    log.writelog('  Performing background outlier rejection',
-=======
     log.writelog('  Performing background outlier rejection...',
->>>>>>> 354c50bf
                  mute=(not meta.verbose))
 
     for p in range(2):
@@ -935,19 +798,10 @@
         return
 
     log.writelog("  Calculating 2D drift...", mute=(not meta.verbose))
-<<<<<<< HEAD
-    # FINDME: instead of calculating scanHeight, consider fitting
-    # stretch factor
-    drift2D = np.zeros((data.flux.shape[0], 2))
-    if meta.ncpu == 1:
-        # Only 1 CPU
-        for n in range(data.flux.shape[0]):
-=======
     drift2D = np.zeros((meta.n_int, 2))
     if meta.ncpu == 1:
         # Only 1 CPU
         for n in range(meta.n_int):
->>>>>>> 354c50bf
             # Get read number
             r = n % meta.nreads
             # Get index of reference frame
@@ -960,11 +814,7 @@
     else:
         # Multiple CPUs
         pool = mp.Pool(meta.ncpu)
-<<<<<<< HEAD
-        for n in range(data.flux.shape[0]):
-=======
         for n in range(meta.n_int):
->>>>>>> 354c50bf
             # Get read number
             r = n % meta.nreads
             # Get index of reference frame
@@ -992,11 +842,7 @@
                  mute=(not meta.verbose))
     drift2D_int = np.round(drift2D, 0)
     # Correct for drift by integer pixel numbers, no interpolation
-<<<<<<< HEAD
-    for n in range(data.flux.shape[0]):
-=======
     for n in range(meta.n_int):
->>>>>>> 354c50bf
         data.flux[n] = spni.shift(data.flux[n],
                                   -1*drift2D_int[n, ::-1], order=0,
                                   mode='constant', cval=0)
@@ -1013,11 +859,7 @@
     # Outlier rejection of full frame along time axis
     if meta.files_per_batch == 1 and meta.firstFile:
         log.writelog("  WARNING: It is recommended to run Eureka! in batch\n"
-<<<<<<< HEAD
-                     "  mode (nfiles > 1) for WFC3 data to allow full-frame\n"
-=======
                      "  mode (nfiles >> 1) for WFC3 data to allow full-frame\n"
->>>>>>> 354c50bf
                      "  outlier rejection.")
     elif meta.files_per_batch > 1:
         log.writelog("  Performing full-frame outlier rejection...",
@@ -1043,11 +885,7 @@
     # Define the degrees of the bivariate spline
     kx, ky = (1, 1)  # FINDME: should be using (3,3)
     # Correct for drift
-<<<<<<< HEAD
-    for n in range(data.flux.shape[0]):
-=======
     for n in range(meta.n_int):
->>>>>>> 354c50bf
         # Get index of reference frame
         # (0 = forward scan, 1 = reverse scan)
         p = meta.scandir[m]
@@ -1084,7 +922,6 @@
                              drift2D_int[n, 1]).flatten(),
                             (ix-drift2D[n, 0] +
                              drift2D_int[n, 0]).flatten())
-<<<<<<< HEAD
 
     return data, meta, log
 
@@ -1121,58 +958,6 @@
     - 2022-06-17, Taylor J Bell
         Initial version, edited to work for HST scanned observations.
     """
-    log.writelog('  Extracting aperture region',
-                 mute=(not meta.verbose))
-
-    apdata = np.zeros((data.flux.shape[0], meta.spec_hw*2,
-                       data.flux.shape[2]))
-    aperr = np.zeros((data.flux.shape[0], meta.spec_hw*2,
-                      data.flux.shape[2]))
-    apmask = np.zeros((data.flux.shape[0], meta.spec_hw*2,
-                       data.flux.shape[2]))
-    apbg = np.zeros((data.flux.shape[0], meta.spec_hw*2,
-                     data.flux.shape[2]))
-    apv0 = np.zeros((data.flux.shape[0], meta.spec_hw*2,
-                     data.flux.shape[2]))
-
-    for f in range(int(data.flux.shape[0]/meta.nreads)):
-=======
-
-    return data, meta, log
-
-
-def cut_aperture(data, meta, log):
-    """Select the aperture region out of each trimmed image.
-
-    Parameters
-    ----------
-    data : Xarray Dataset
-        The Dataset object.
-    meta : eureka.lib.readECF.MetaClass
-        The metadata object.
-    log : logedit.Logedit
-        The current log.
-
-    Returns
-    -------
-    apdata : ndarray
-        The flux values over the aperture region.
-    aperr : ndarray
-        The noise values over the aperture region.
-    apmask : ndarray
-        The mask values over the aperture region.
-    apbg : ndarray
-        The background flux values over the aperture region.
-    apv0 : ndarray
-        The v0 values over the aperture region.
-
-    Notes
-    -----
-    History:
-
-    - 2022-06-17, Taylor J Bell
-        Initial version, edited to work for HST scanned observations.
-    """
     log.writelog('  Extracting aperture region...',
                  mute=(not meta.verbose))
 
@@ -1183,7 +968,6 @@
     apv0 = np.zeros((meta.n_int, meta.spec_hw*2, meta.subnx))
 
     for f in range(int(meta.n_int/meta.nreads)):
->>>>>>> 354c50bf
         # Get index of reference frame
         # (0 = forward scan, 1 = reverse scan)
         p = data.scandir[f*meta.nreads].values
