--- conflicted
+++ resolved
@@ -3,20 +3,13 @@
 from tqdm import tqdm
 import matplotlib.pyplot as plt
 import scipy.interpolate as spi
-<<<<<<< HEAD
-from .source_pos import gauss
-from ..lib import util
-from ..lib import plots
-=======
->>>>>>> 2a1182fb
 import scipy.stats as stats
 from scipy.interpolate import interp1d
 from matplotlib.colors import LogNorm
 from mpl_toolkits import axes_grid1
 
 from .source_pos import gauss
-from ..lib import util
-from ..lib.plots import figure_filetype
+from ..lib import util, plots
 
 
 def lc_nodriftcorr(meta, wave_1d, optspec, optmask=None):
