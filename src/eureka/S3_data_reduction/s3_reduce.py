#! /usr/bin/env python

# Eureka! Stage 3 reduction pipeline

# Proposed Steps
# --------------
# 1.  Read in all data frames and header info from Stage 2 data products DONE
# 2.  Record JD and other relevant header information DONE
# 3.  Apply light-time correction (if necessary) DONE
# 4.  Calculate trace and 1D+2D wavelength solutions (if necessary)
# 5.  Make flats, apply flat field correction (Stage 2)
# 6.  Manually mask regions DONE
# 7.  Compute difference frames OR slopes (Stage 1)
# 8.  Perform outlier rejection of BG region DONE
# 9.  Background subtraction DONE
# 10. Compute 2D drift, apply rough (integer-pixel) correction
# 11. Full-frame outlier rejection for time-series stack of NDRs
# 12. Apply sub-pixel 2D drift correction
# 13. Extract spectrum through summation DONE
# 14. Compute median frame DONE
# 15. Optimal spectral extraction DONE
# 16. Save Stage 3 data products
# 17. Produce plots DONE

import os
import time as time_pkg
import numpy as np
from copy import deepcopy
import astraeus.xarrayIO as xrio
from tqdm import tqdm
import psutil

from . import optspex
from . import plots_s3, source_pos, straighten
from . import background as bg
from . import bright2flux as b2f

from ..lib import logedit
from ..lib import readECF
from ..lib import manageevent as me
from ..lib import util
from ..lib import centerdriver, apphot


def reduce(eventlabel, ecf_path=None, s2_meta=None, input_meta=None):
    '''Reduces data images and calculates optimal spectra.

    Parameters
    ----------
    eventlabel : str
        The unique identifier for these data.
    ecf_path : str; optional
        The absolute or relative path to where ecfs are stored.
        Defaults to None which resolves to './'.
    s2_meta : eureka.lib.readECF.MetaClass; optional
        The metadata object from Eureka!'s S2 step (if running S2 and S3
        sequentially). Defaults to None.
    input_meta : eureka.lib.readECF.MetaClass; optional
        An optional input metadata object, so you can manually edit the meta
        object without having to edit the ECF file.

    Returns
    -------
    meta : eureka.lib.readECF.MetaClass
        The metadata object with attributes added by S3.

    Notes
    -----
    History:

    - May 2021 Kevin Stevenson
        Initial version
    - October 2021 Taylor Bell
        Updated to allow for inputs from S2
    - July 2022 Caroline Piaulet
        Now computing the y pos and width for each integration
        + stored in Spec and add diagnostics plots
    - July 2022 Sebastian Zieba
        Added photometry S3
    - Feb 2023 Isaac Edelman
        Added new centroiding method (mgmc_pri, mgmc_sec) to
        correct for shortwave photometry data processing issues
    '''
    s2_meta = deepcopy(s2_meta)
    input_meta = deepcopy(input_meta)

    if input_meta is None:
        # Load Eureka! control file and store values in Event object
        ecffile = 'S3_' + eventlabel + '.ecf'
        meta = readECF.MetaClass(ecf_path, ecffile)
    else:
        meta = input_meta

    meta.eventlabel = eventlabel
    meta.datetime = time_pkg.strftime('%Y-%m-%d')

    if s2_meta is None:
        # Locate the old MetaClass savefile, and load new ECF into
        # that old MetaClass
        s2_meta, meta.inputdir, meta.inputdir_raw = \
            me.findevent(meta, 'S2', allowFail=True)
    else:
        # Running these stages sequentially, so can safely assume
        # the path hasn't changed
        meta.inputdir = s2_meta.outputdir
        meta.inputdir_raw = meta.inputdir[len(meta.topdir):]

    if s2_meta is None:
        # Attempt to find subdirectory containing S2 FITS files
        meta = util.find_fits(meta)
    else:
        meta = me.mergeevents(meta, s2_meta)

    # check for range of spectral apertures
    if hasattr(meta, 'spec_hw') and isinstance(meta.spec_hw, list):
        meta.spec_hw_range = range(meta.spec_hw[0],
                                   meta.spec_hw[1]+meta.spec_hw[2],
                                   meta.spec_hw[2])
    elif hasattr(meta, 'spec_hw'):
        meta.spec_hw_range = [meta.spec_hw]
    elif hasattr(meta, 'photap') and isinstance(meta.photap, list):
        meta.spec_hw_range = range(meta.photap[0],
                                   meta.photap[1]+meta.photap[2],
                                   meta.photap[2])
    elif hasattr(meta, 'photap'):
        meta.spec_hw_range = [meta.photap]

    # check for range of background apertures
    if hasattr(meta, 'bg_hw') and isinstance(meta.bg_hw, list):
        meta.bg_hw_range = range(meta.bg_hw[0],
                                 meta.bg_hw[1]+meta.bg_hw[2],
                                 meta.bg_hw[2])
    elif hasattr(meta, 'bg_hw'):
        meta.bg_hw_range = [meta.bg_hw]
    elif hasattr(meta, 'skyin') and hasattr(meta, 'skywidth'):
        # E.g., if skyin = 90 and skywidth = 60, then the
        # directory will use "bg90_150"
        if not isinstance(meta.skyin, list):
            meta.skyin = [meta.skyin]
        else:
            meta.skyin = range(meta.skyin[0],
                               meta.skyin[1]+meta.skyin[2],
                               meta.skyin[2])
        if not isinstance(meta.skywidth, list):
            meta.skywidth = [meta.skywidth]
        else:
            meta.skywidth = range(meta.skywidth[0],
                                  meta.skywidth[1]+meta.skywidth[2],
                                  meta.skywidth[2])
        meta.bg_hw_range = [f'{skyin}_{skyin+skywidth}'
                            for skyin in meta.skyin
                            for skywidth in meta.skywidth]

    # create directories to store data
    # run_s3 used to make sure we're always looking at the right run for
    # each aperture/annulus pair
    meta.run_s3 = None
    for spec_hw_val in meta.spec_hw_range:

        for bg_hw_val in meta.bg_hw_range:

            meta.eventlabel = eventlabel

            meta.run_s3 = util.makedirectory(meta, 'S3', meta.run_s3,
                                             ap=spec_hw_val, bg=bg_hw_val)

    # begin process
    for spec_hw_val in meta.spec_hw_range:
        for bg_hw_val in meta.bg_hw_range:

            t0 = time_pkg.time()

            meta.spec_hw = spec_hw_val
            meta.bg_hw = bg_hw_val

            meta.outputdir = util.pathdirectory(meta, 'S3', meta.run_s3,
                                                ap=spec_hw_val, bg=bg_hw_val)

            event_ap_bg = (meta.eventlabel+"_ap"+str(spec_hw_val)+'_bg' +
                           str(bg_hw_val))

            # Open new log file
            meta.s3_logname = meta.outputdir + 'S3_' + event_ap_bg + ".log"
            if s2_meta is not None:
                log = logedit.Logedit(meta.s3_logname, read=s2_meta.s2_logname)
            else:
                log = logedit.Logedit(meta.s3_logname)
            log.writelog("\nStarting Stage 3 Reduction\n")
            log.writelog(f"Input directory: {meta.inputdir}")
            log.writelog(f"Output directory: {meta.outputdir}")
            log.writelog(f"Using ap={spec_hw_val}, bg={bg_hw_val}")

            # Copy ecf
            log.writelog('Copying S3 control file', mute=(not meta.verbose))
            meta.copy_ecf()

            # Create list of file segments
            meta = util.readfiles(meta, log)

            # Load instrument module
            if meta.inst == 'miri':
                from . import miri as inst
            elif meta.inst == 'nircam':
                from . import nircam as inst
            elif meta.inst == 'nirspec':
                from . import nirspec as inst
            elif meta.inst == 'niriss':
                raise ValueError('NIRISS observations are currently '
                                 'unsupported!')
            elif meta.inst == 'wfc3':
                from . import wfc3 as inst
                meta.bg_dir = 'CxC'
                meta, log = inst.preparation_step(meta, log)
            else:
                raise ValueError('Unknown instrument {}'.format(meta.inst))

            # Loop over each segment
            # Only reduce the last segment/file if testing_S3 is set to
            # True in ecf
            if meta.testing_S3:
                istart = meta.num_data_files - 1
            else:
                istart = 0

            # Group files into batches
            if not hasattr(meta, 'max_memory'):
                meta.max_memory = 0.5
            if not hasattr(meta, 'nfiles'):
                meta.nfiles = 1
            system_RAM = psutil.virtual_memory().total
            filesize = os.path.getsize(meta.segment_list[istart])
            maxfiles = max([1, int(system_RAM*meta.max_memory/filesize)])
            meta.files_per_batch = min([maxfiles, meta.nfiles])
            meta.nbatch = int(np.ceil((meta.num_data_files-istart) /
                                      meta.files_per_batch))

            datasets = []
            saved_refrence_tilt_frame = None
            saved_ref_median_frame = None

            for m in range(meta.nbatch):
                first_file = m*meta.files_per_batch
                last_file = min([meta.num_data_files,
                                 (m+1)*meta.files_per_batch])
                nfiles = last_file-first_file

                # Report progress
                if meta.files_per_batch > 1:
                    message = (f'Starting batch {m + 1} of {meta.nbatch} '
                               f'with {nfiles} files')
                else:
                    message = f'Starting file {m + 1} of {meta.num_data_files}'
                if meta.verbose:
                    log.writelog(message)
                else:
                    log.writelog(message, end='\r')

                # Read in data frame and header
                batch = []
                for i in range(first_file, last_file):
                    # Keep track if this is the first file - otherwise
                    # MIRI will keep swapping x and y windows
                    meta.firstFile = m == 0 and i == 0
                    meta.firstInBatch = i == 0
                    # Initialize a new data object
                    data = xrio.makeDataset()
                    data, meta, log = inst.read(meta.segment_list[i], data,
                                                meta, log)
                    batch.append(data)

                # Combine individual datasets
                if meta.files_per_batch > 1:
                    log.writelog('  Concatenating files...',
                                 mute=(not meta.verbose))
                data = xrio.concat(batch)
                data.attrs['intstart'] = batch[0].attrs['intstart']
                data.attrs['intend'] = batch[-1].attrs['intend']

                # Get number of integrations and frame dimensions
                meta.n_int, meta.ny, meta.nx = data.flux.shape
                if meta.testing_S3:
                    # Only process the last 5 integrations when testing
                    meta.int_start = np.max((0, meta.n_int-5))
                else:
                    meta.int_start = 0
                if not hasattr(meta, 'nplots') or meta.nplots is None:
                    meta.nplots = meta.n_int
                    meta.int_end = meta.n_int
                elif meta.int_start+meta.nplots > meta.n_int:
                    # Too many figures requested, so reduce it
                    meta.int_end = meta.n_int
                else:
                    meta.int_end = meta.int_start+meta.nplots

                # Perform BG subtraction along dispersion direction
                # for untrimmed NIRCam spectroscopic data
                if hasattr(meta, 'bg_disp') and meta.bg_disp:
                    meta.bg_dir = 'RxR'
                    # Create bad pixel mask (1 = good, 0 = bad)
                    data['mask'] = (['time', 'y', 'x'],
                                    np.ones(data.flux.shape, dtype=bool))
                    data = bg.BGsubtraction(data, meta, log,
                                            m, meta.isplots_S3)
                    meta.bg_disp = False
                    meta.bg_deg = None
                # Specify direction = CxC to perform standard BG subtraction
                # later on in Stage 3. This needs to be set independent of
                # having performed RxR BG subtraction.
                meta.bg_dir = 'CxC'

                # Trim data to subarray region of interest
                # Dataset object no longer contains untrimmed data
                data, meta = util.trim(data, meta)

                # Create bad pixel mask (1 = good, 0 = bad)
                data['mask'] = (['time', 'y', 'x'],
                                np.ones(data.flux.shape, dtype=bool))

                # Check if arrays have NaNs/infs
                log.writelog('  Masking NaNs/infs in data arrays...',
                             mute=(not meta.verbose))
                data.mask.values = util.check_nans(data.flux.values,
                                                   data.mask.values,
                                                   log, name='FLUX')
                data.mask.values = util.check_nans(data.err.values,
                                                   data.mask.values,
                                                   log, name='ERR')
                data.mask.values = util.check_nans(data.v0.values,
                                                   data.mask.values,
                                                   log, name='V0')

                # Start masking pixels based on DQ flags
                # https://jwst-pipeline.readthedocs.io/en/latest/jwst/references_general/references_general.html#data-quality-flags
                # Odd numbers in DQ array are bad pixels. Do not use.
                if hasattr(meta, 'dqmask') and meta.dqmask:
                    # dqmask = np.where(data['dq'] > 0)
                    dqmask = np.where(data.dq.values % 2 == 1)
                    data.mask.values[dqmask] = 0

                # Manually mask regions [colstart, colend, rowstart, rowend]
                if hasattr(meta, 'manmask'):
                    data = util.manmask(data, meta, log)
                
                # Mask uncalibrated BG region for NIRSpec observations
                # Code used for generating a calibrated stellar spectrum
                if meta.convert_to_e is False and meta.inst == 'nirspec':
                    cutoff = 1e-4
                    log.writelog("  Masking manually identified bad pixels...",
                                 mute=(not meta.verbose))
                    boolmask = np.abs(data.flux.data) > cutoff
                    log.writelog(f"    Masking {np.sum(boolmask.data)} " + 
                                 "pixels.", mute=(not meta.verbose))
                    data['flux'].data = np.where(np.abs(data.flux.data) > 
                                                 cutoff, 0,
                                                 data.flux.data)

                if not meta.photometry:
                    # Locate source postion
                    data, meta, log = \
                        source_pos.source_pos_wrapper(data, meta, log, m)

                # Compute 1D wavelength solution
                if 'wave_2d' in data:
                    data['wave_1d'] = (['x'],
                                       data.wave_2d[meta.src_ypos].values)
                    data['wave_1d'].attrs['wave_units'] = \
                        data.wave_2d.attrs['wave_units']

                # Check for bad wavelength pixels (beyond wavelength solution)
                util.check_nans(data.wave_1d.values, np.ones(meta.subnx), log,
                                name='wavelength')

                # Convert flux units to electrons
                # (eg. MJy/sr -> DN -> Electrons)
<<<<<<< HEAD
=======
                if not hasattr(meta, 'convert_to_e'):
                    meta.convert_to_e = True
>>>>>>> 5c585fb4
                if meta.convert_to_e:
                    data, meta = b2f.convert_to_e(data, meta, log)

                if not meta.photometry:
                    # Perform outlier rejection of
                    # full frame along time axis
                    if hasattr(meta, 'ff_outlier') and meta.ff_outlier:
                        data = inst.flag_ff(data, meta, log)

                    # Compute clean median frame
                    data = optspex.clean_median_flux(data, meta, log, m)

                    # correct spectral curvature
                    if (hasattr(meta, 'curvature')
                            and meta.curvature == 'correct'):
                        data, meta = straighten.straighten_trace(data, meta,
                                                                 log, m)

                    # Perform outlier rejection of
                    # sky background along time axis
                    meta.bg_y2 = meta.src_ypos + meta.bg_hw
                    meta.bg_y1 = meta.src_ypos - meta.bg_hw
                    if (not hasattr(meta, 'ff_outlier')
                            or not meta.ff_outlier):
                        data = inst.flag_bg(data, meta, log)

                    # Do the background subtraction
                    data = bg.BGsubtraction(data, meta, log,
                                            m, meta.isplots_S3)

                    # Calulate and correct for 2D drift
                    if hasattr(inst, 'correct_drift2D'):
                        data, meta, log = inst.correct_drift2D(data, meta, log,
                                                               m)
                    elif meta.record_ypos:
                        # Record y position and width for all integrations
                        data, meta, log = \
                            source_pos.source_pos_wrapper(data, meta, log,
                                                          m, integ=None)
                        if meta.isplots_S3 >= 1:
                            # make y position and width plots
                            plots_s3.driftypos(data, meta, m)
                            plots_s3.driftywidth(data, meta, m)

                    # Select only aperture region
                    apdata, aperr, apmask, apbg, apv0 = inst.cut_aperture(data,
                                                                          meta,
                                                                          log)

                    # Extract standard spectrum and its variance
                    data = optspex.standard_spectrum(data, apdata, aperr)

                    # Perform optimal extraction
                    data, meta, log = optspex.optimize_wrapper(data, meta, log,
                                                               apdata, apmask,
                                                               apbg, apv0, m=m)

                    # Plot results
                    if meta.isplots_S3 >= 3:
                        log.writelog('  Creating figures for optimal spectral '
                                     'extraction', mute=(not meta.verbose))
                        iterfn = range(meta.int_start, meta.int_end)
                        if meta.verbose:
                            iterfn = tqdm(iterfn)
                        for n in iterfn:
                            # make optimal spectrum plot
                            plots_s3.optimal_spectrum(data, meta, n, m)
                        if meta.inst != 'wfc3':
                            plots_s3.residualBackground(data, meta, m)

                else:  # Do Photometry reduction
                    meta.photap = meta.spec_hw
                    meta.skyin, meta.skyout = np.array(meta.bg_hw.split('_')
                                                       ).astype(int)

                    # Do outlier reduction along time axis for
                    # each individual pixel
                    if meta.flag_bg:
                        data = inst.flag_bg_phot(data, meta, log)

                    # Setting up arrays for photometry reduction
                    data = util.phot_arrays(data)

                    # Set method used for centroiding
                    if (not hasattr(meta, 'centroid_method')
                            or meta.centroid_method is None):
                        meta.centroid_method = 'fgc'

                    # Compute the median frame
                    # and position of first centroid guess
                    # for mgmc method
                    if (hasattr(meta, 'ctr_guess') and
                            meta.ctr_guess is not None):
                        guess = np.array(meta.ctr_guess)[::-1]
                        trim = np.array([meta.ywindow[0], meta.xwindow[0]])
                        position_pri = guess - trim
                    elif meta.centroid_method == 'mgmc':
                        position_pri, extra, refrence_median_frame = \
                            centerdriver.centerdriver(
                                'mgmc_pri', data.flux.values, guess=1, trim=0,
                                radius=None, size=None, meta=meta, i=None,
                                m=None,
                                saved_ref_median_frame=saved_ref_median_frame)

                    if saved_ref_median_frame is None:
                        saved_ref_median_frame = refrence_median_frame

                    # for loop for integrations
                    for i in tqdm(range(len(data.time)),
                                  desc='  Looping over Integrations'):
                        if (meta.isplots_S3 >= 3
                                and meta.oneoverf_corr is not None):
                            # save current flux into an array for
                            # plotting 1/f correction comparison
                            flux_w_oneoverf = np.copy(data.flux.values[i])

                        # Determine centroid position
                        # We do this twice. First a coarse estimation,
                        # then a more precise one.
                        # Use the center of the frame as an initial guess
                        if (meta.centroid_method == 'fgc' and
                                (not hasattr(meta, 'ctr_guess') or
                                 meta.ctr_guess is None)):
                            centroid_guess = [data.flux.shape[1]//2,
                                              data.flux.shape[2]//2]
                            # Do a 2D gaussian fit to the whole frame
                            position_pri, extra = \
                                centerdriver.centerdriver('fgc',
                                                          data.flux.values[i],
                                                          centroid_guess,
                                                          0, 0, 0,
                                                          mask=None, uncd=None,
                                                          fitbg=1,
                                                          maskstar=True,
                                                          expand=1.0, psf=None,
                                                          psfctr=None, i=i,
                                                          m=m, meta=meta)

                        if meta.oneoverf_corr is not None:
                            # Correct for 1/f
                            data = \
                                inst.do_oneoverf_corr(data, meta, i,
                                                      position_pri[1], log)
                            if meta.isplots_S3 >= 3 and i < meta.nplots:
                                plots_s3.phot_2d_frame_oneoverf(
                                    data, meta, m, i, flux_w_oneoverf)

                        # Use the determined centroid and
                        # cut out ctr_cutout_size pixels around it
                        # Then perform another 2D gaussian fit
                        position, extra, refrence_median_frame = \
                            centerdriver.centerdriver(
                                meta.centroid_method+'_sec',
                                data.flux.values[i],
                                guess=position_pri,
                                trim=meta.ctr_cutout_size,
                                radius=0, size=0,
                                mask=data.mask.values[i],
                                uncd=None, fitbg=1,
                                maskstar=True, expand=1, psf=None,
                                psfctr=None, i=i, m=m, meta=meta,
                                saved_ref_median_frame=saved_ref_median_frame)

                        # Store centroid positions and
                        # the Gaussian 1-sigma half-widths
                        data['centroid_y'][i], data['centroid_x'][i] = position
                        data['centroid_sy'][i], data['centroid_sx'][i] = extra

                        # Plot 2D frame, the centroid and the centroid position
                        if meta.isplots_S3 >= 3 and i < meta.nplots:
                            plots_s3.phot_2d_frame(data, meta, m, i)

                        # Interpolate masked pixels before we perform
                        # aperture photometry
                        if meta.interp_method is not None:
                            util.interp_masked(data, meta, i, log)

                        # Calculate flux in aperture and subtract
                        # background flux
                        aphot = apphot.apphot(
                            meta, image=data.flux[i].values,
                            ctr=position, photap=meta.photap,
                            skyin=meta.skyin, skyout=meta.skyout,
                            betahw=1, targpos=position,
                            mask=data.mask[i].values,
                            imerr=data.err[i].values,
                            skyfrac=0.1, med=True, expand=1,
                            isbeta=False, nochecks=False,
                            aperr=True, nappix=True, skylev=True,
                            skyerr=True, nskypix=True,
                            nskyideal=True, status=True,
                            betaper=True)
                        # Save results into arrays
                        (data['aplev'][i], data['aperr'][i],
                            data['nappix'][i], data['skylev'][i],
                            data['skyerr'][i], data['nskypix'][i],
                            data['nskyideal'][i], data['status'][i],
                            data['betaper'][i]) = aphot

                if not hasattr(meta, 'save_fluxdata'):
                    meta.save_fluxdata = True

                # plot tilt events
                if meta.isplots_S3 >= 5 and meta.inst == 'nircam' and \
                   meta.photometry:
                    refrence_tilt_frame = \
                        plots_s3.tilt_events(meta, data, log, m,
                                             position,
                                             saved_refrence_tilt_frame)

                    if saved_refrence_tilt_frame is not None:
                        saved_refrence_tilt_frame = refrence_tilt_frame

                if meta.save_fluxdata:
                    # Save flux data from current segment
                    filename_xr = (meta.outputdir+'S3_'+event_ap_bg +
                                   "_FluxData_seg"+str(m).zfill(4)+".h5")
                    success = xrio.writeXR(filename_xr, data, verbose=False,
                                           append=False)
                    if success == 0:
                        del (data.attrs['filename'])
                        del (data.attrs['mhdr'])
                        del (data.attrs['shdr'])
                        success = xrio.writeXR(filename_xr, data,
                                               verbose=meta.verbose,
                                               append=False)
                    else:
                        print(f"Finished writing to {filename_xr}")
                else:
                    del (data.attrs['filename'])
                    del (data.attrs['mhdr'])
                    del (data.attrs['shdr'])

                # Remove large 3D arrays from Dataset
                del (data['err'], data['dq'], data['v0'],
                     data['mask'], data.attrs['intstart'],
                     data.attrs['intend'])
                if not meta.photometry:
                    del (data['flux'], data['bg'], data['wave_2d'])
                elif meta.inst == 'wfc3':
                    del (data['flatmask'], data['variance'])

                # Append results for future concatenation
                datasets.append(data)

            # Concatenate results along time axis (default)
            spec = xrio.concat(datasets)

            # Update n_int after merging batches
            meta.n_int = len(spec.time)

            # Plot light curve and centroids over time
            if meta.photometry:
                if meta.isplots_S3 >= 1:
                    plots_s3.phot_lc(spec, meta)
                    plots_s3.phot_centroid(spec, meta)
                if meta.isplots_S3 >= 3:
                    plots_s3.phot_bg(spec, meta)
                if meta.isplots_S3 >= 5:
                    plots_s3.phot_npix(spec, meta)
                    plots_s3.phot_2d_frame_diff(spec, meta)
                apphot.apphot_status(spec)
                del (spec['flux'])

            # Plot fitted 2D drift
            # Note: This needs to happen before calling conclusion_step()
            if meta.isplots_S3 >= 1 and meta.inst == 'wfc3':
                plots_s3.drift_2D(spec, meta)

            if meta.inst == 'wfc3':
                # WFC3 needs a conclusion step to convert lists into
                # arrays before saving
                spec, meta, log = inst.conclusion_step(spec, meta, log)

            # Save Dataset object containing time-series of 1D spectra
            if meta.save_output:
                meta.filename_S3_SpecData = (meta.outputdir+'S3_'+event_ap_bg +
                                             "_SpecData.h5")
                success = xrio.writeXR(meta.filename_S3_SpecData, spec,
                                       verbose=True)

            # Compute MAD value
            if not meta.photometry:
                meta.mad_s3 = util.get_mad(meta, log, spec.wave_1d.values,
                                           spec.optspec.values,
                                           optmask=spec.optmask.values)
            else:
                normspec = util.normalize_spectrum(meta, data.aplev.values)
                meta.mad_s3 = util.get_mad_1d(normspec)
            log.writelog(f"Stage 3 MAD = {int(np.round(meta.mad_s3))} ppm")

            if meta.isplots_S3 >= 1 and not meta.photometry:
                log.writelog('Generating figure')
                # 2D light curve without drift correction
                plots_s3.lc_nodriftcorr(meta, spec.wave_1d, spec.optspec,
                                        optmask=spec.optmask)

            # make citations for current stage
            util.make_citations(meta, 3)

            # Save results
            if meta.save_output:
                log.writelog('Saving Metadata')
                fname = meta.outputdir + 'S3_' + event_ap_bg + "_Meta_Save"
                me.saveevent(meta, fname, save=[])

            # Calculate total time
            total = (time_pkg.time() - t0) / 60.
            log.writelog('\nTotal time (min): ' + str(np.round(total, 2)))

            log.closelog()

    return spec, meta<|MERGE_RESOLUTION|>--- conflicted
+++ resolved
@@ -372,11 +372,8 @@
 
                 # Convert flux units to electrons
                 # (eg. MJy/sr -> DN -> Electrons)
-<<<<<<< HEAD
-=======
                 if not hasattr(meta, 'convert_to_e'):
                     meta.convert_to_e = True
->>>>>>> 5c585fb4
                 if meta.convert_to_e:
                     data, meta = b2f.convert_to_e(data, meta, log)
 
