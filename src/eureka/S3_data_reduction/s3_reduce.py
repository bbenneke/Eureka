#! /usr/bin/env python

# Eureka! Stage 3 reduction pipeline

# Proposed Steps
# --------------
# 1.  Read in all data frames and header info from Stage 2 data products DONE
# 2.  Record JD and other relevant header information DONE
# 3.  Apply light-time correction (if necessary) DONE
# 4.  Calculate trace and 1D+2D wavelength solutions (if necessary)
# 5.  Make flats, apply flat field correction (Stage 2)
# 6.  Manually mask regions DONE
# 7.  Compute difference frames OR slopes (Stage 1)
# 8.  Perform outlier rejection of BG region DONE
# 9.  Background subtraction DONE
# 10. Compute 2D drift, apply rough (integer-pixel) correction
# 11. Full-frame outlier rejection for time-series stack of NDRs
# 12. Apply sub-pixel 2D drift correction
# 13. Extract spectrum through summation DONE
# 14. Compute median frame DONE
# 15. Optimal spectral extraction DONE
# 16. Save Stage 3 data products
# 17. Produce plots DONE

import os
import time as time_pkg
import numpy as np
import astraeus.xarrayIO as xrio
import xarray
from astropy.io import fits
from tqdm import tqdm
import psutil
from . import optspex
from . import plots_s3, source_pos
from . import background as bg
from . import bright2flux as b2f
from ..lib import logedit
from ..lib import readECF
from ..lib import manageevent as me
from ..lib import util


def reduce(eventlabel, ecf_path=None, s2_meta=None):
    '''Reduces data images and calculates optimal spectra.

    Parameters
    ----------
    eventlabel : str
        The unique identifier for these data.
    ecf_path : str; optional
        The absolute or relative path to where ecfs are stored.
        Defaults to None which resolves to './'.
    s2_meta : eureka.lib.readECF.MetaClass; optional
        The metadata object from Eureka!'s S2 step (if running S2 and S3
        sequentially). Defaults to None.

    Returns
    -------
    meta : eureka.lib.readECF.MetaClass
        The metadata object with attributes added by S3.

    Notes
    -----
    History:

    - May 2021 Kevin Stevenson
        Initial version
    - October 2021 Taylor Bell
        Updated to allow for inputs from S2
    '''

    # Load Eureka! control file and store values in Event object
    ecffile = 'S3_' + eventlabel + '.ecf'
    meta = readECF.MetaClass(ecf_path, ecffile)
    meta.eventlabel = eventlabel
    meta.datetime = time_pkg.strftime('%Y-%m-%d')

    if s2_meta is None:
        # Locate the old MetaClass savefile, and load new ECF into
        # that old MetaClass
        s2_meta, meta.inputdir, meta.inputdir_raw = \
            me.findevent(meta, 'S2', allowFail=True)
    else:
        # Running these stages sequentially, so can safely assume
        # the path hasn't changed
        meta.inputdir = s2_meta.outputdir
        meta.inputdir_raw = meta.inputdir[len(meta.topdir):]

    if s2_meta is None:
        # Attempt to find subdirectory containing S2 FITS files
        meta = util.find_fits(meta)
    else:
        meta = me.mergeevents(meta, s2_meta)

    # check for range of spectral apertures
    if isinstance(meta.spec_hw, list):
        meta.spec_hw_range = range(meta.spec_hw[0],
                                   meta.spec_hw[1]+meta.spec_hw[2],
                                   meta.spec_hw[2])
    else:
        meta.spec_hw_range = [meta.spec_hw]

    # check for range of background apertures
    if isinstance(meta.bg_hw, list):
        meta.bg_hw_range = range(meta.bg_hw[0],
                                 meta.bg_hw[1]+meta.bg_hw[2],
                                 meta.bg_hw[2])
    else:
        meta.bg_hw_range = [meta.bg_hw]

    # create directories to store data
    # run_s3 used to make sure we're always looking at the right run for
    # each aperture/annulus pair
    meta.run_s3 = None
    for spec_hw_val in meta.spec_hw_range:

        for bg_hw_val in meta.bg_hw_range:

            meta.eventlabel = eventlabel

            meta.run_s3 = util.makedirectory(meta, 'S3', meta.run_s3,
                                             ap=spec_hw_val, bg=bg_hw_val)

    # begin process
    for spec_hw_val in meta.spec_hw_range:
        for bg_hw_val in meta.bg_hw_range:

            t0 = time_pkg.time()

            meta.spec_hw = spec_hw_val
            meta.bg_hw = bg_hw_val

            meta.outputdir = util.pathdirectory(meta, 'S3', meta.run_s3,
                                                ap=spec_hw_val, bg=bg_hw_val)

            event_ap_bg = (meta.eventlabel+"_ap"+str(spec_hw_val)+'_bg' +
                           str(bg_hw_val))

            # Open new log file
            meta.s3_logname = meta.outputdir + 'S3_' + event_ap_bg + ".log"
            if s2_meta is not None:
                log = logedit.Logedit(meta.s3_logname, read=s2_meta.s2_logname)
            else:
                log = logedit.Logedit(meta.s3_logname)
            log.writelog("\nStarting Stage 3 Reduction\n")
            log.writelog(f"Input directory: {meta.inputdir}")
            log.writelog(f"Output directory: {meta.outputdir}")
            log.writelog(f"Using ap={spec_hw_val}, bg={bg_hw_val}")

            # Copy ecf
            log.writelog('Copying S3 control file', mute=(not meta.verbose))
            meta.copy_ecf()

            # Create list of file segments
            meta = util.readfiles(meta)
            meta.num_data_files = len(meta.segment_list)
            if meta.num_data_files == 0:
                log.writelog(f'Unable to find any "{meta.suffix}.fits" files '
                             f'in the inputdir: \n"{meta.inputdir}"!',
                             mute=True)
                raise AssertionError(f'Unable to find any "{meta.suffix}.fits"'
                                     f' files in the inputdir: \n'
                                     f'"{meta.inputdir}"!')
            else:
                log.writelog(f'\nFound {meta.num_data_files} data file(s) '
                             f'ending in {meta.suffix}.fits',
                             mute=(not meta.verbose))

            with fits.open(meta.segment_list[-1]) as hdulist:
                # Figure out which instrument we are using
                meta.inst = hdulist[0].header['INSTRUME'].lower()
            # Load instrument module
            if meta.inst == 'miri':
                from . import miri as inst
            elif meta.inst == 'nircam':
                from . import nircam as inst
            elif meta.inst == 'nirspec':
                from . import nirspec as inst
                log.writelog('WARNING: Are you using real JWST data? If so, '
                             'you should edit the flag_bg() function in '
                             'nirspec.py and look at Issue #193 on Github!')
            elif meta.inst == 'niriss':
                raise ValueError('NIRISS observations are currently '
                                 'unsupported!')
            elif meta.inst == 'wfc3':
                from . import wfc3 as inst
                meta, log = inst.preparation_step(meta, log)
            else:
                raise ValueError('Unknown instrument {}'.format(meta.inst))

            # Loop over each segment
            # Only reduce the last segment/file if testing_S3 is set to
            # True in ecf
            if meta.testing_S3:
                istart = meta.num_data_files - 1
            else:
                istart = 0

            # Group files into batches
            if not hasattr(meta, 'max_memory'):
                meta.max_memory = 0.5
            if not hasattr(meta, 'nfiles'):
                meta.nfiles = 1
            system_RAM = psutil.virtual_memory().total
            filesize = os.path.getsize(meta.segment_list[istart])
            maxfiles = max([1, int(system_RAM*meta.max_memory/filesize)])
            meta.files_per_batch = min([maxfiles, meta.nfiles])
            meta.nbatch = int(np.ceil((meta.num_data_files-istart) /
                                      meta.files_per_batch))

            datasets = []
            for m in range(meta.nbatch):
                first_file = m*meta.files_per_batch
                last_file = min([meta.num_data_files,
                                 (m+1)*meta.files_per_batch])
                nfiles = last_file-first_file
                               
                # Report progress
                if meta.files_per_batch > 1:
                    message = (f'Starting batch {m + 1} of {meta.nbatch} '
                               f'with {nfiles} files')
                else:
                    message = f'Starting file {m + 1} of {meta.num_data_files}'
                if meta.verbose:
                    log.writelog(message)
                else:
                    log.writelog(message, end='\r')

                # Read in data frame and header
                batch = []
                for i in range(first_file, last_file):
                    # Keep track if this is the first file - otherwise
                    # MIRI will keep swapping x and y windows
                    meta.firstFile = m == 0 and i == 0
                    meta.firstInBatch = i == 0
                    # Initialize a new data object
                    data = xrio.makeDataset()
                    data, meta, log = inst.read(meta.segment_list[i], data, 
                                                meta, log)
                    batch.append(data)

                # Combine individual datasets
<<<<<<< HEAD
                data = xarray.concat(batch, 'time')
=======
                if meta.files_per_batch > 1:
                    log.writelog('  Concatenating files...',
                                 mute=(not meta.verbose))
                data = xrio.concat(batch)
>>>>>>> 354c50bf
                data.attrs['intstart'] = batch[0].attrs['intstart']
                data.attrs['intend'] = batch[-1].attrs['intend']

                # Get number of integrations and frame dimensions
                meta.n_int, meta.ny, meta.nx = data.flux.shape
                if meta.testing_S3:
                    # Only process the last 5 integrations when testing
                    meta.int_start = np.max((0, meta.n_int-5))
                else:
                    meta.int_start = 0

                # Trim data to subarray region of interest
                # Dataset object no longer contains untrimmed data
                data, meta = util.trim(data, meta)

                # Locate source postion
                log.writelog('  Locating source position...',
                             mute=(not meta.verbose))
                meta.src_ypos = source_pos.source_pos(
                    data, meta, m, header=('SRCYPOS' in data.attrs['shdr']))
                log.writelog(f'    Source position on detector is row '
                             f'{meta.src_ypos}.', mute=(not meta.verbose))

                # Compute 1D wavelength solution
                if 'wave_2d' in data:
                    data['wave_1d'] = (['x'], np.median(
                        data.wave_2d[:, meta.src_ypos].values, axis=0))
                    data['wave_1d'].attrs['wave_units'] = \
                        data.wave_2d.attrs['wave_units']

                # Convert flux units to electrons
                # (eg. MJy/sr -> DN -> Electrons)
                data, meta = b2f.convert_to_e(data, meta, log)

                # Compute median frame
                data['medflux'] = (['y', 'x'], np.median(data.flux.values,
                                                         axis=0))
                data['medflux'].attrs['flux_units'] = \
                    data.flux.attrs['flux_units']

                # correct G395H curvature
                if meta.inst == 'nirspec' and data.mhdr['GRATING'] == 'G395H':
                    if meta.curvature == 'correct':
                        log.writelog('  In NIRSpec G395H setting with curvature '
                                     'correction:', mute=(not meta.verbose))
                        data, meta = inst.straighten_trace(data, meta, log)

                # Create bad pixel mask (1 = good, 0 = bad)
                # FINDME: Will want to use DQ array in the future
                # to flag certain pixels
                data['mask'] = (['time', 'y', 'x'],
                                np.ones(data.flux.shape, dtype=bool))

                # Check if arrays have NaNs
                data['mask'] = util.check_nans(data['flux'], data['mask'],
                                               log, name='FLUX')
                data['mask'] = util.check_nans(data['err'], data['mask'],
                                               log, name='ERR')
                data['mask'] = util.check_nans(data['v0'], data['mask'],
                                               log, name='V0')

                # Manually mask regions [colstart, colend, rowstart, rowend]
                if hasattr(meta, 'manmask'):
                    util.manmask(data, meta, log)

                # Perform outlier rejection of sky background along time axis
                data = inst.flag_bg(data, meta, log)

                # Do the background subtraction
                data = bg.BGsubtraction(data, meta, log, meta.isplots_S3)

                # Make image+background plots
                if meta.isplots_S3 >= 3:
                    plots_s3.image_and_background(data, meta, log, m)

                # Calulate and correct for 2D drift
                if hasattr(inst, 'correct_drift2D'):
                    data, meta, log = inst.correct_drift2D(data, meta, log, m)

                # Select only aperture region
                apdata, aperr, apmask, apbg, apv0 = inst.cut_aperture(data,
                                                                      meta,
                                                                      log)

                # Extract standard spectrum and its variance
                data = optspex.standard_spectrum(data, apdata, aperr)

                # Extract optimal spectrum with uncertainties
                log.writelog("  Performing optimal spectral extraction...",
                             mute=(not meta.verbose))
                data['optspec'] = (['time', 'x'], np.zeros(data.stdspec.shape))
                data['opterr'] = (['time', 'x'], np.zeros(data.stdspec.shape))
                data['optspec'].attrs['flux_units'] = \
                    data.flux.attrs['flux_units']
                data['optspec'].attrs['time_units'] = \
                    data.flux.attrs['time_units']
                data['opterr'].attrs['flux_units'] = \
                    data.flux.attrs['flux_units']
                data['opterr'].attrs['time_units'] = \
                    data.flux.attrs['time_units']

                # Compute median frame
                medapdata = np.median(apdata, axis=0)
                # Already converted DN to electrons, so gain = 1 for optspex
                gain = 1
                iterfn = range(meta.n_int)
                if meta.verbose:
                    iterfn = tqdm(iterfn)
                for n in iterfn:
                    data['optspec'][n], data['opterr'][n], mask = \
                        optspex.optimize(meta, apdata[n], apmask[n], apbg[n],
                                         data.stdspec[n].values, gain, apv0[n],
                                         p5thresh=meta.p5thresh,
                                         p7thresh=meta.p7thresh,
                                         fittype=meta.fittype,
                                         window_len=meta.window_len,
                                         deg=meta.prof_deg, n=n, m=m,
                                         meddata=medapdata)

                # Mask out NaNs and Infs
                optspec_ma = np.ma.masked_invalid(data.optspec.values)
                opterr_ma = np.ma.masked_invalid(data.opterr.values)
                optmask = np.logical_or(np.ma.getmaskarray(optspec_ma),
                                        np.ma.getmaskarray(opterr_ma))
                data['optmask'] = (['time', 'x'], optmask)

                # Plot results
                if meta.isplots_S3 >= 3:
                    log.writelog('  Creating figures for optimal spectral '
                                 'extraction', mute=(not meta.verbose))
                    iterfn = range(meta.int_start, meta.n_int)
                    if meta.verbose:
                        iterfn = tqdm(iterfn)
                    for n in iterfn:
                        # make optimal spectrum plot
                        plots_s3.optimal_spectrum(data, meta, n, m)

                if meta.save_output:
                    # Save flux data from current segment
                    filename_xr = (meta.outputdir+'S3_'+event_ap_bg +
                                   "_FluxData_seg"+str(m).zfill(4)+".h5")
                    success = xrio.writeXR(filename_xr, data, verbose=False,
                                           append=False)
                    if success == 0:
                        del(data.attrs['filename'])
                        del(data.attrs['mhdr'])
                        del(data.attrs['shdr'])
                        success = xrio.writeXR(filename_xr, data,
                                               verbose=meta.verbose,
                                               append=False)

                # Remove large 3D arrays from Dataset
                del(data['flux'], data['err'], data['dq'], data['v0'],
                    data['bg'], data['mask'], data['wave_2d'],
                    data.attrs['intstart'], data.attrs['intend'])
                if meta.inst == 'wfc3':
                    del(data['flatmask'], data['variance'])

                # Append results for future concatenation
                datasets.append(data)

            # Concatenate results along time axis (default)
            spec = xrio.concat(datasets)

            # Plot fitted 2D drift
            # Note: This needs to happen before calling conclusion_step()
            if meta.isplots_S3 >= 1 and meta.inst == 'wfc3':
                plots_s3.drift_2D(spec, meta)

            if meta.inst == 'wfc3':
                # WFC3 needs a conclusion step to convert lists into
                # arrays before saving
                spec, meta, log = inst.conclusion_step(spec, meta, log)

            # Save Dataset object containing time-series of 1D spectra
            meta.filename_S3_SpecData = (meta.outputdir+'S3_'+event_ap_bg +
                                         "_SpecData.h5")
            success = xrio.writeXR(meta.filename_S3_SpecData, spec,
                                   verbose=True)

            # Compute MAD value
<<<<<<< HEAD
            meta.mad_s3 = util.get_mad(meta, log, spec.wave_1d, spec.optspec)
=======
            meta.mad_s3 = util.get_mad(meta, log, spec.wave_1d, spec.optspec,
                                       optmask=spec.optmask)
>>>>>>> 354c50bf
            log.writelog(f"Stage 3 MAD = {int(np.round(meta.mad_s3))} ppm")

            if meta.isplots_S3 >= 1:
                log.writelog('Generating figure')
                # 2D light curve without drift correction
                plots_s3.lc_nodriftcorr(meta, spec.wave_1d, spec.optspec,
                                        optmask=spec.optmask)

            # Save results
            if meta.save_output:
                log.writelog('Saving Metadata')
                fname = meta.outputdir + 'S3_' + event_ap_bg + "_Meta_Save"
                me.saveevent(meta, fname, save=[])

            # Calculate total time
            total = (time_pkg.time() - t0) / 60.
            log.writelog('\nTotal time (min): ' + str(np.round(total, 2)))

            log.closelog()

    return spec, meta<|MERGE_RESOLUTION|>--- conflicted
+++ resolved
@@ -26,7 +26,6 @@
 import time as time_pkg
 import numpy as np
 import astraeus.xarrayIO as xrio
-import xarray
 from astropy.io import fits
 from tqdm import tqdm
 import psutil
@@ -240,14 +239,10 @@
                     batch.append(data)
 
                 # Combine individual datasets
-<<<<<<< HEAD
-                data = xarray.concat(batch, 'time')
-=======
                 if meta.files_per_batch > 1:
                     log.writelog('  Concatenating files...',
                                  mute=(not meta.verbose))
                 data = xrio.concat(batch)
->>>>>>> 354c50bf
                 data.attrs['intstart'] = batch[0].attrs['intstart']
                 data.attrs['intend'] = batch[-1].attrs['intend']
 
@@ -273,8 +268,8 @@
 
                 # Compute 1D wavelength solution
                 if 'wave_2d' in data:
-                    data['wave_1d'] = (['x'], np.median(
-                        data.wave_2d[:, meta.src_ypos].values, axis=0))
+                    data['wave_1d'] = (['x'],
+                                       data.wave_2d[meta.src_ypos].values)
                     data['wave_1d'].attrs['wave_units'] = \
                         data.wave_2d.attrs['wave_units']
 
@@ -429,12 +424,8 @@
                                    verbose=True)
 
             # Compute MAD value
-<<<<<<< HEAD
-            meta.mad_s3 = util.get_mad(meta, log, spec.wave_1d, spec.optspec)
-=======
             meta.mad_s3 = util.get_mad(meta, log, spec.wave_1d, spec.optspec,
                                        optmask=spec.optmask)
->>>>>>> 354c50bf
             log.writelog(f"Stage 3 MAD = {int(np.round(meta.mad_s3))} ppm")
 
             if meta.isplots_S3 >= 1:
