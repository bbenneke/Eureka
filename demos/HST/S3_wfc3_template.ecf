# Eureka! Control File for Stage 3: Data Reduction

# Stage 3 Documentation: https://eurekadocs.readthedocs.io/en/latest/ecf.html#stage-3

ncpu            4           # Number of CPUs
nfiles          1000        # The max number of data files to analyze simultaneously
max_memory      0.5         # The maximum fraction of memory you want utilized by read-in frames (this will reduce nfiles if need be)
suffix          ima         # Data file suffix

# Calibration files
hst_cal         /home/User/Data/WF3_Calibration/       # The path to the reference files
horizonsfile    horizons/horizons_results.vec          # Generate your horizonsfile at https://ssd.jpl.nasa.gov/horizons/app.html#/
leapdir         leapdir/                               # Folder where leapsecond calibration files will be read/saved
flatfile        flats/WFC3.IR.G102.flat.2.fits         # The calibration file to use for flat-fielding
# flatfile        flats/WFC3.IR.G141.flat.2.fits
# flatfile        flats/sedFFcube-both.fits

# Subarray region of interest
ywindow         [80,250]    # Vertical axis as seen in DS9
xwindow         [80,250]    # Horizontal axis as seen in DS9
src_pos_type    hst         # Determine source position when not given in header (Options: gaussian, weighted, max, or hst)

# Subarray region of interest
ywindow         [80,250]    # Vertical axis as seen in DS9
xwindow         [80,250]    # Horizontal axis as seen in DS9
src_pos_type    hst         # Determine source position when not given in header (Options: gaussian, weighted, max, or hst)

# Subarray region for direct images used for wavelength calibration
centroidtrim    5           # The box width to cut around the centroid guess to perform centroiding on the direct images. This should be an integer.
centroidguess   [29, 154]   # A guess for the location of the star in the direct images in the format [x, y].

# Flatfield parameters
flatoffset      [[374, 374]]  #[[379, 379]]
flatsigma       50
<<<<<<< HEAD
flatfile        /home/User/Data/HST_Calibrations/G102_Calibration/WFC3.IR.G102.flat.2.fits
#flatfile        /home/User/Data/HST_Calibrations/G141_Calibration/WFC3.IR.G141.flat.2.fits
#flatfile        /home/User/Data/HST_Calibrations/G141_Calibration/sedFFcube-both.fits
=======
>>>>>>> 354c50bf

# Sigma theshold for bad pixel identification in the differential non-destructive reads (NDRs)
diffthresh      10                

# Background parameters
bg_hw           5           # Half-width of exclusion region for BG subtraction (relative to source position)
bg_thresh       [5,5]       # Double-iteration X-sigma threshold for outlier rejection along time axis
bg_deg          0           # Polynomial order for column-by-column background subtraction, -1 for median of entire frame
p3thresh        5           # X-sigma threshold for outlier rejection during background subtraction

# Spectral extraction parameters
spec_hw         5           # Half-width of aperture region for spectral extraction (relative to source position)
fittype         smooth      # Method for constructing spatial profile (Options: smooth, meddata, poly, gauss, wavelet, or wavelet2D)
window_len      31          # Smoothing window length, when fittype = smooth
prof_deg        3           # Polynomial degree, when fittype = poly
p5thresh        10          # X-sigma threshold for outlier rejection while constructing spatial profile
p7thresh        10          # X-sigma threshold for outlier rejection during optimal spectral extraction

# 2D drift correction parameters
iref            [2, 3]      # The file indices to use as reference frames for each scan direction

<<<<<<< HEAD
# Binning
sum_reads       True        # Sum together all of the reads from one scan?

=======
>>>>>>> 354c50bf
# Diagnostics
isplots_S3      3           # Generate few (1), some (3), or many (5) figures (Options: 1 - 5)
testing_S3      False       # Boolean, set True to only use last file and generate select figures
hide_plots      False       # If True, plots will automatically be closed rather than popping up
save_output     True        # Save outputs for use in S4
verbose         True        # If True, more details will be printed about steps

# Project directory
topdir          /home/User/

# Directories relative to project dir
inputdir        /Data/TargetName/WFC3/IMA # The folder containing the data files from HST
outputdir       /Data/TargetName/WFC3/Stage3<|MERGE_RESOLUTION|>--- conflicted
+++ resolved
@@ -20,11 +20,6 @@
 xwindow         [80,250]    # Horizontal axis as seen in DS9
 src_pos_type    hst         # Determine source position when not given in header (Options: gaussian, weighted, max, or hst)
 
-# Subarray region of interest
-ywindow         [80,250]    # Vertical axis as seen in DS9
-xwindow         [80,250]    # Horizontal axis as seen in DS9
-src_pos_type    hst         # Determine source position when not given in header (Options: gaussian, weighted, max, or hst)
-
 # Subarray region for direct images used for wavelength calibration
 centroidtrim    5           # The box width to cut around the centroid guess to perform centroiding on the direct images. This should be an integer.
 centroidguess   [29, 154]   # A guess for the location of the star in the direct images in the format [x, y].
@@ -32,12 +27,6 @@
 # Flatfield parameters
 flatoffset      [[374, 374]]  #[[379, 379]]
 flatsigma       50
-<<<<<<< HEAD
-flatfile        /home/User/Data/HST_Calibrations/G102_Calibration/WFC3.IR.G102.flat.2.fits
-#flatfile        /home/User/Data/HST_Calibrations/G141_Calibration/WFC3.IR.G141.flat.2.fits
-#flatfile        /home/User/Data/HST_Calibrations/G141_Calibration/sedFFcube-both.fits
-=======
->>>>>>> 354c50bf
 
 # Sigma theshold for bad pixel identification in the differential non-destructive reads (NDRs)
 diffthresh      10                
@@ -59,12 +48,6 @@
 # 2D drift correction parameters
 iref            [2, 3]      # The file indices to use as reference frames for each scan direction
 
-<<<<<<< HEAD
-# Binning
-sum_reads       True        # Sum together all of the reads from one scan?
-
-=======
->>>>>>> 354c50bf
 # Diagnostics
 isplots_S3      3           # Generate few (1), some (3), or many (5) figures (Options: 1 - 5)
 testing_S3      False       # Boolean, set True to only use last file and generate select figures
