# Eureka! Control File for Stage 5: Lightcurve Fitting

# Stage 5 Documentation: https://eurekadocs.readthedocs.io/en/latest/ecf.html#stage-5

ncpu            4 # The number of CPU threads to use when running emcee or dynesty in parallel

<<<<<<< HEAD
allapers        False                   # Run S5 on all of the apertures considered in S4? Otherwise will use newest output in the inputdir
multwhite       False                   # Run a joint white light curve fit? (use inputdirlist, see docs)
rescale_err     False                   # Rescale uncertainties to have reduced chi-squared of unity
fit_par         ./S5_fit_par_template.epf   # What fitting epf do you want to use?
verbose         True                    # If True, more details will be printed about steps
fit_method      [dynesty]               #options are: lsq, emcee, dynesty (can list multiple types separated by commas)
run_myfuncs     [batman_tr,polynomial]  # options are: batman_tr, batman_ecl, sinusoid_pc, poet_tr, poet_ecl, poet_pc, expramp, polynomial, step, xpos, ypos, xwidth, ywidth, lorentzian, damped_osc, and GP (can list multiple types separated by commas)
compute_ltt     False                   # options are: True (correct model for the light travel time effect), or False (ignore the light travel time effect)
force_positivity False                  # Optional boolean for sinusoid_pc and poet_pc models.  Set True to force positive phase variations.
num_planets     1                       # Number of planets in the fit. Default is 1.
=======
multwhite		False  # Are you simultaneously fitting multiple white lightcurves?

allapers        False  # Run S5 on all of the apertures considered in S4? Otherwise will use newest output in the inputdir
>>>>>>> c862d8d3

# Manual clipping in time
manual_clip     None    # A list of lists specifying the start and end integration numbers for manual removal.

fit_par         ./S5_fit_par_template.epf   # What fitting epf do you want to use?
fit_method      [dynesty]                   #options are: lsq, emcee, dynesty (can list multiple types separated by commas)
run_myfuncs     [batman_tr,polynomial]      # options are: batman_tr, batman_ecl, sinusoid_pc, quasilambert_pc, poet_tr, poet_ecl, poet_pc, expramp, polynomial, step, xpos, ypos, xwidth, ywidth, lorentzian, damped_osc, and GP (can list multiple types separated by commas)
compute_ltt     False                       # options are: True (correct model for the light travel time effect), or False (ignore the light travel time effect)
force_positivity False                      # Optional boolean for sinusoid_pc and poet_pc models.  Set True to force positive phase variations.

# Limb darkening controls
# IMPORTANT: limb-darkening coefficients are not automatically fixed then, change to 'fixed' in .epf file whether they should be fixed or fitted!
use_generate_ld  None  # use the generated limb-darkening coefficients from Stage 4? Options: exotic-ld, spam, None. For exotic-ld and spam, the limb-darkening laws available are linear, quadratic, 3-parameter and 4-parameter non-linear.
ld_file          None  # Fully qualified path to the location of a limb darkening file that you want to use
ld_file_white    None  # Fully qualified path to the location of a limb darkening file that you want to use for the white-light light curve (required if ld_file is not None and any EPF parameters are set to white_free or white_fixed).

# General fitter
old_fitparams   None # filename relative to topdir that points to a fitparams csv to resume where you left off (set to None to start from scratch)

# lsq fitter
lsq_method      Powell  # The scipy.optimize.minimize optimization method to use
lsq_tol         1e-7    # The tolerance for the scipy.optimize.minimize optimization method
lsq_maxiter     None    # Maximum number of iterations to perform. Depending on the method each iteration may use several function evaluations. Set to None to use the default value

# emcee fitter
old_chain       None    # Output folder relative to topdir that contains an old emcee chain to resume where you left off (set to None to start from scratch)
lsq_first       True    # Initialize with an initial lsq call (can help shorten burn-in, but turn off if lsq fails). Only used if old_chain is None
run_nsteps      1000
run_nwalkers    200
run_nburn       500     # How many of run_nsteps should be discarded as burn-in steps

# dynesty fitter
run_nlive       'min'    # Must be > ndim * (ndim + 1) // 2
run_bound       'multi'
run_sample      'auto'
run_tol         0.1

# PyMC3 NUTS fitter
tune            3000
draws           1500
chains          3
target_accept   0.85

#GP inputs
kernel_inputs   ['time'] #options: time
kernel_class    ['Matern32'] #options: ExpSquared, Matern32, Exp, RationalQuadratic for george, Matern32 for celerite (sums of kernels possible for george separated by commas)
GP_package      'celerite' #options: george, celerite

# Plotting controls
interp          False   # Should astrophysical model be interpolated (useful for uneven sampling like that from HST)

# Diagnostics
isplots_S5      5       # Generate few (1), some (3), or many (5) figures (Options: 1 - 5)
nbin_plot       None    # The number of bins that should be used for figures 5104 and 5304
hide_plots      True    # If True, plots will automatically be closed rather than popping up
verbose         True    # If True, more details will be printed about steps

# Project directory
topdir          /home/User/Data/JWST-Sim/NIRSpec/

# Directories relative to topdir
inputdir        Stage4   # The folder containing the outputs from Eureka!'s S4 pipeline (will be overwritten if calling S4 and S5 sequentially)
<<<<<<< HEAD
inputdirlist	None     # list of extra folders to read in from after inputdir for multwhite fits. Must be strings.
outputdir       Stage5
=======
outputdir       Stage5

# inputdirlist    []       # A list of additional Stage 4 input folders to use in a joint white lightcurve fit (e.g., NIRSpec NRS1+NRS2, or NIRCam+MIRI). Only relevant if multwhite is set to True
>>>>>>> c862d8d3
<|MERGE_RESOLUTION|>--- conflicted
+++ resolved
@@ -4,22 +4,9 @@
 
 ncpu            4 # The number of CPU threads to use when running emcee or dynesty in parallel
 
-<<<<<<< HEAD
-allapers        False                   # Run S5 on all of the apertures considered in S4? Otherwise will use newest output in the inputdir
-multwhite       False                   # Run a joint white light curve fit? (use inputdirlist, see docs)
-rescale_err     False                   # Rescale uncertainties to have reduced chi-squared of unity
-fit_par         ./S5_fit_par_template.epf   # What fitting epf do you want to use?
-verbose         True                    # If True, more details will be printed about steps
-fit_method      [dynesty]               #options are: lsq, emcee, dynesty (can list multiple types separated by commas)
-run_myfuncs     [batman_tr,polynomial]  # options are: batman_tr, batman_ecl, sinusoid_pc, poet_tr, poet_ecl, poet_pc, expramp, polynomial, step, xpos, ypos, xwidth, ywidth, lorentzian, damped_osc, and GP (can list multiple types separated by commas)
-compute_ltt     False                   # options are: True (correct model for the light travel time effect), or False (ignore the light travel time effect)
-force_positivity False                  # Optional boolean for sinusoid_pc and poet_pc models.  Set True to force positive phase variations.
-num_planets     1                       # Number of planets in the fit. Default is 1.
-=======
-multwhite		False  # Are you simultaneously fitting multiple white lightcurves?
+multwhite		False  # Are you simultaneously fitting multiple white lightcurves? (if so, use inputdirlist and see docs)
 
 allapers        False  # Run S5 on all of the apertures considered in S4? Otherwise will use newest output in the inputdir
->>>>>>> c862d8d3
 
 # Manual clipping in time
 manual_clip     None    # A list of lists specifying the start and end integration numbers for manual removal.
@@ -82,11 +69,7 @@
 
 # Directories relative to topdir
 inputdir        Stage4   # The folder containing the outputs from Eureka!'s S4 pipeline (will be overwritten if calling S4 and S5 sequentially)
-<<<<<<< HEAD
 inputdirlist	None     # list of extra folders to read in from after inputdir for multwhite fits. Must be strings.
 outputdir       Stage5
-=======
-outputdir       Stage5
 
-# inputdirlist    []       # A list of additional Stage 4 input folders to use in a joint white lightcurve fit (e.g., NIRSpec NRS1+NRS2, or NIRCam+MIRI). Only relevant if multwhite is set to True
->>>>>>> c862d8d3
+# inputdirlist    []       # A list of additional Stage 4 input folders to use in a joint white lightcurve fit (e.g., NIRSpec NRS1+NRS2, or NIRCam+MIRI). Only relevant if multwhite is set to True