[metadata]
name = eureka
version = 0.2
author = Eureka! pipeline developers
author_email = kbstevenson@gmail.com
description = A data reduction and analysis pipeline intended for time-series observations with the James Webb Space Telescope (JWST).
long_description = file: README.md
long_description_content_type = text/markdown
license = MIT License
license_file = LICENSE
url = https://github.com/kevin218/Eureka
project_urls =
    Bug Tracker = https://github.com/kevin218/Eureka/issues
    Source Code = https://github.com/kevin218/Eureka
classifiers =
    Programming Language :: Python :: 3
    License :: OSI Approved :: BSD License
    Operating System :: OS Independent


[options]
package_dir =
    =src
packages = find:
zip_safe = True
python_requires= >=3.8
setup_requires =
    cython
install_requires =
    astraeus @ git+https://github.com/kevin218/Astraeus@main
    astropy
    astroquery
    batman-package
    bokeh
    ccdproc
    celerite # Needed for GP
    corner
    crds
    cython
    dask < 2022.6.1
    dynesty > 1.0
    emcee > 3.0.0
    exotic-ld
    george # Needed for GP
    gwcs
    h5py < 3.2
    lmfit
    matplotlib
    numpy >= 1.20.0
    pandas
    photutils
    scipy >= 1.4.0 # Needed for scipy.fft
    stdatamodels
    svo_filters
    tqdm


[options.packages.find]
where = src


[options.extras_require]
jwst =
<<<<<<< HEAD
    jwst==1.5.3
    stcal
=======
    jwst==1.6.0
    stcal >= 1.0.0 # Needed for our create_integration_model function
>>>>>>> e1c3413d
    asdf
hst =
    # Need the GitHub version as 0.2.6 is required for python>=3.10, but 0.2.6 is not yet on PyPI
    image_registration @ git+https://github.com/keflavich/image_registration@master
docs =
    myst-parser
    nbsphinx
    numpydoc
    sphinx
    sphinx-automodapi
    sphinx-rtd-theme
test =
    codecov
    flake8
    pytest
    pytest-cov
    pytest-doctestplus


[flake8]
# Error codes explained here: https://pycodestyle.pycqa.org/en/latest/intro.html#error-codes
select = E1,E2,E3,E4,E5,E7,W6,F
ignore = W504,W503,E704,E226,E722
exclude =
    # Ignore built files
    ./build/**/*
    **/site-packages/**/*
    # Ignore docs
    ./docs/**/*
    # Ignore VS Code files
    .vscode/*
    # Ignore run_eureka.py files in demos folder
    **/run_eureka*.py
    # Temporarily ignore NIRISS files
    **/*niriss*.py
per-file-ignores =
    # Need to have unused imports in the init files
    **/__init__.py:F401
    # Using exec commands, so variable is actually used
    **/manageevent.py:F841
    # Need to allow prepending to PATH
    ./demos/**/run_*.py:E402
    # Need to protect against crashes if jwst not installed
    **/test_*.py:E402
    # Need to protect against crashes if hst packages not installed
    **/test_WFC3.py:F401,E402
    # Keep the unused numpy so users can pass in numpy values (e.g. np.inf)
    **/readECF.py:F401
    # Keep the aligned values to explain what they are
    **/hst_scan.py:E241
    # Temporarily ignore unused s1 error until we have an S1 test
    **/test_MIRI.py:F401,E402<|MERGE_RESOLUTION|>--- conflicted
+++ resolved
@@ -61,13 +61,8 @@
 
 [options.extras_require]
 jwst =
-<<<<<<< HEAD
-    jwst==1.5.3
-    stcal
-=======
     jwst==1.6.0
     stcal >= 1.0.0 # Needed for our create_integration_model function
->>>>>>> e1c3413d
     asdf
 hst =
     # Need the GitHub version as 0.2.6 is required for python>=3.10, but 0.2.6 is not yet on PyPI
