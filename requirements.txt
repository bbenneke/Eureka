astropy
batman-package
bokeh
h5py
ipython
lmfit
matplotlib
numpy>=1.20.0
pandas
pytest
pyyaml
requests
scipy
svo_filters
nbsphinx
recommonmark
myst_parser
astroquery>=0.4.2
asdf
<<<<<<< HEAD
gwcs
jwst
=======
jwst
tqdm
>>>>>>> ae486b7b
<|MERGE_RESOLUTION|>--- conflicted
+++ resolved
@@ -17,10 +17,6 @@
 myst_parser
 astroquery>=0.4.2
 asdf
-<<<<<<< HEAD
 gwcs
 jwst
-=======
-jwst
-tqdm
->>>>>>> ae486b7b
+tqdm